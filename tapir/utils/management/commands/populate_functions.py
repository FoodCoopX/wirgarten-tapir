import json
import os
import pathlib
import random

from datetime import date

from dateutil.relativedelta import relativedelta

from tapir.accounts.models import TapirUser, EmailChangeRequest
from tapir.wirgarten.constants import ProductTypes
from tapir.wirgarten.models import (
    Member,
    MemberPickupLocation,
    Product,
    ProductType,
    GrowingPeriod,
    MandateReference,
    Payment,
    CoopShareTransaction,
    QuestionaireTrafficSourceResponse,
    WaitingListEntry,
)
from tapir.log.models import LogEntry
from tapir.utils.json_user import JsonUser
from tapir.utils.models import copy_user_info
from tapir.wirgarten.models import Subscription
from tapir.wirgarten.service.delivery import get_active_pickup_locations
from tapir.wirgarten.service.member import (
    buy_cooperative_shares,
    get_or_create_mandate_ref,
    get_next_contract_start_date,
)


def get_test_users():
    path_to_json_file = os.path.join(
        pathlib.Path(__file__).parent.absolute(), "test_users.json"
    )
    file = open(path_to_json_file, encoding="UTF-8")
    json_string = file.read()
    file.close()

    return json.loads(json_string)["results"]


USER_COUNT = 50


# @transaction.atomic
def populate_users():
    # Users generated with https://randomuser.me
    print(f"Creating {USER_COUNT} users, this may take a while")
    random.seed("wirgarten")

    today=date.today()

    parsed_users = get_test_users()
    for index, parsed_user in enumerate(parsed_users[:USER_COUNT]):
        if (index + 1) % 10 == 0:
            print(str(index + 1) + f"/{USER_COUNT}")
        json_user = JsonUser(parsed_user)

        if json_user.get_username() == "roberto.cortes":
            wirgarten_user = TapirUser(is_superuser=True, is_staff=True)
            copy_user_info(json_user, wirgarten_user)
            wirgarten_user.save(initial_password=wirgarten_user.email.split("@")[0])
        else:
            pickup_locations = get_active_pickup_locations()
            wirgarten_user = Member(
                # username=json_user.get_username(),
                is_staff=False,
                is_active=True,
                date_joined=json_user.date_joined,
                is_superuser=False,
                iban="DE02100500000054540402",
                account_owner=json_user.get_full_name(),
                sepa_consent=json_user.date_joined,
                privacy_consent=json_user.date_joined,
                withdrawal_consent=json_user.date_joined,
            )
            copy_user_info(json_user, wirgarten_user)
            wirgarten_user.save(initial_password=wirgarten_user.email.split("@")[0])

            MemberPickupLocation.objects.create(
                member_id=wirgarten_user.id,
                pickup_location_id=pickup_locations[
                    random.randint(0, len(pickup_locations) - 1)
                ].id,
                valid_from=today
            )

            min_shares = create_subscriptions(wirgarten_user)
            create_shareownership(wirgarten_user, min_shares)

    print("Created Wirgarten test users")


def create_shareownership(wirgarten_user, min_shares):
    shares = min_shares + random.randint(0, 3)
    buy_cooperative_shares(
        quantity=shares,
        member=wirgarten_user,
        start_date=get_next_contract_start_date() + relativedelta(months=1),
    )


def create_subscriptions(wirgarten_user):
    product_type = ProductType.objects.get(name=ProductTypes.HARVEST_SHARES)

    today = date.today()
    mandate_ref = get_or_create_mandate_ref(wirgarten_user)
    start_date = get_next_contract_start_date(today)
    growing_period = GrowingPeriod.objects.get(
        start_date__lte=start_date, end_date__gte=start_date
    )
<<<<<<< HEAD
    mandate_ref = get_or_create_mandate_ref(wirgarten_user)
    start_date = get_next_contract_start_date(today)
=======
>>>>>>> a5e2da46
    end_date = growing_period.end_date

    solidarity_price = 0.05
    sp_int = random.randint(0, 12)
    if sp_int == 8 or sp_int == 9:
        solidarity_price = -0.05
    if 7 >= sp_int >= 4:
        solidarity_price = 0.0
    if sp_int == 3:
        solidarity_price = 0.10
    if sp_int == 2:
        solidarity_price = 0.15
    if sp_int == 1:
        solidarity_price = 0.20
    if sp_int == 0:
        solidarity_price = 0.25

    already_subscribed = []
    number_of_hs_subs = random.randint(1, 10)
    if number_of_hs_subs > 3:
        number_of_hs_subs = 1

    min_shares = 0
    for x in range(number_of_hs_subs):
        product_int = random.randint(1, 4)
        product_name = "S"
        base_min_shares = 2
        if product_int == 2:
            product_name = "M"
            base_min_shares = 3
        if product_int == 3:
            product_name = "L"
            base_min_shares = 4
        if product_int == 4:
            product_name = "XL"
            base_min_shares = 5

        if product_name in already_subscribed:
            continue

        already_subscribed.append(product_name)

        quantity_int = random.randint(1, 2)
        min_shares += quantity_int * base_min_shares

        product = Product.objects.get(type=product_type, name=product_name)
        Subscription.objects.create(
            member=wirgarten_user,
            product=product,
            period=growing_period,
            quantity=quantity_int,
            start_date=start_date,
            end_date=end_date,
            solidarity_price=solidarity_price,
            mandate_ref=mandate_ref,
        )
    return min_shares


def clear_data():
    print("Clearing data...")
    LogEntry.objects.all().delete()
    Subscription.objects.all().delete()
    CoopShareTransaction.objects.all().delete()
    WaitingListEntry.objects.all().delete()
    QuestionaireTrafficSourceResponse.objects.all().delete()
    Payment.objects.all().delete()
    MandateReference.objects.all().delete()
    EmailChangeRequest.objects.all().delete()
    Member.objects.all().delete()
    TapirUser.objects.all().delete()
    print("Done")


def reset_all_test_data():
    clear_data()
    populate_users()<|MERGE_RESOLUTION|>--- conflicted
+++ resolved
@@ -78,6 +78,9 @@
                 sepa_consent=json_user.date_joined,
                 privacy_consent=json_user.date_joined,
                 withdrawal_consent=json_user.date_joined,
+                pickup_location=pickup_locations[
+                    random.randint(0, len(pickup_locations) - 1)
+                ],
             )
             copy_user_info(json_user, wirgarten_user)
             wirgarten_user.save(initial_password=wirgarten_user.email.split("@")[0])
@@ -114,11 +117,6 @@
     growing_period = GrowingPeriod.objects.get(
         start_date__lte=start_date, end_date__gte=start_date
     )
-<<<<<<< HEAD
-    mandate_ref = get_or_create_mandate_ref(wirgarten_user)
-    start_date = get_next_contract_start_date(today)
-=======
->>>>>>> a5e2da46
     end_date = growing_period.end_date
 
     solidarity_price = 0.05
