import datetime
from functools import partial

from dateutil.relativedelta import relativedelta
from django.contrib.postgres.fields import ArrayField
from django.core.exceptions import ValidationError
from django.core.validators import MinValueValidator, MaxValueValidator
from django.db import models, transaction
from django.db.models import (
    F,
    Index,
    JSONField,
    OuterRef,
    Subquery,
    Sum,
    UniqueConstraint,
)
from django.utils import timezone
from django.utils.translation import gettext_lazy as _
from localflavor.generic.models import IBANField
from typing_extensions import deprecated

from tapir.accounts.models import TapirUser, KeycloakUserManager
from tapir.configuration.parameter import get_parameter_value
from tapir.core.models import TapirModel
from tapir.log.models import LogEntry, UpdateModelLogEntry
from tapir.subscriptions.services.base_product_type_service import (
    BaseProductTypeService,
)
from tapir.wirgarten.constants import NO_DELIVERY, DeliveryCycle
from tapir.wirgarten.parameter_keys import ParameterKeys
from tapir.wirgarten.parameters import OPTIONS_WEEKDAYS
from tapir.wirgarten.utils import format_currency, format_date, get_today


class PickupLocation(TapirModel):
    """
    This is a place where a Member can pick up his/her products.
    """

    name = models.TextField(_("Name"), max_length=150)
    coords_lon = models.DecimalField(
        _("Coordinates Longitude"), decimal_places=10, max_digits=12
    )
    coords_lat = models.DecimalField(
        _("Coordinates Latitude"), decimal_places=10, max_digits=12
    )
    street = models.CharField(_("Street and house number"), max_length=150)
    street_2 = models.CharField(_("Extra address line"), max_length=150, blank=True)
    postcode = models.CharField(_("Postcode"), max_length=32)
    city = models.CharField(_("City"), max_length=50)
    info = models.CharField(_("Additional info"), max_length=1024, blank=True)
    access_code = models.CharField(_("Access Code"), max_length=20, blank=True)
    messenger_group_link = models.CharField(
        _("Messenger Group Link"), max_length=150, blank=True
    )
    contact_name = models.CharField(
        _("Name of the contact"), max_length=150, blank=True
    )
    photo_link = models.CharField(_("Photo Link"), max_length=512, blank=True)

    class Meta:
        constraints = [
            UniqueConstraint(
                fields=["name", "coords_lat", "coords_lon"],
                name="unique_location",
            ),
        ]

    def __str__(self):
        return self.name

    @property
    def opening_times_html(self):
        result = "<table>"
        last_day = None
        for ot in PickupLocationOpeningTime.objects.filter(
            pickup_location_id=self.id
        ).order_by("day_of_week"):
            open_time = ot.open_time.strftime("%H:%M")
            close_time = ot.close_time.strftime("%H:%M")

            result += f"""<tr>
                <th style='font-weight: semibold'>{OPTIONS_WEEKDAYS[ot.day_of_week][1][0:2] if ot.day_of_week != last_day else ""}</td>
                <td style='padding-left:2em; text-align:right'>{open_time}-{close_time}</td>
                </tr>"""
            last_day = ot.day_of_week
        return result + "</table>"

    @property
    def delivery_date_offset(self):
        opening_times = PickupLocationOpeningTime.objects.filter(
            pickup_location_id=self.id
        ).order_by("day_of_week")
        delivery_day = get_parameter_value(ParameterKeys.DELIVERY_DAY)
        smallest_offset = None
        for ot in opening_times:
            offset = ot.day_of_week - delivery_day
            if ot.day_of_week < delivery_day:
                offset += 7
            smallest_offset = (
                min(smallest_offset, offset) if smallest_offset is not None else offset
            )

        return smallest_offset if smallest_offset is not None else 0


class PickupLocationOpeningTime(TapirModel):
    pickup_location = models.ForeignKey(
        "PickupLocation",
        on_delete=models.CASCADE,
        related_name="opening_times",
    )
    day_of_week = models.PositiveSmallIntegerField(
        choices=OPTIONS_WEEKDAYS,
    )
    open_time = models.TimeField()
    close_time = models.TimeField()


class GrowingPeriod(TapirModel):
    """
    The growing period for the WirGarten site. Usually the growing period starts on 1st of March, and ends in the end of next February.
    """

    start_date = models.DateField()
    end_date = models.DateField()
    weeks_without_delivery = ArrayField(
        base_field=models.IntegerField(
            validators=[MinValueValidator(1), MaxValueValidator(53)]
        ),
        default=list,
        blank=True,
    )

    def __str__(self):
        return f"{format_date(self.start_date)} - {format_date(self.end_date)}"


class ProductType(TapirModel):
    """
    This is the type of the product, e.g. harvest share, chicken share, ...
    """

    name = models.CharField(max_length=128, null=False, verbose_name=_("Produkt Name"))
    delivery_cycle = models.CharField(
        max_length=16,
        choices=DeliveryCycle,
        null=False,
        default=NO_DELIVERY[0],
        verbose_name=_("Lieferzyklus"),
    )
    contract_link = models.CharField(
        max_length=512,
        null=True,
        blank=True,
        verbose_name=_("Link zu den Vertragsgrundsätzen"),
    )
    icon_link = models.CharField(
        max_length=512,
        null=True,
        blank=True,
        verbose_name=_("Link zum Icon"),
    )
    single_subscription_only = models.BooleanField(
        default=False, verbose_name=_("Nur Einzelabonnement erlaubt")
    )
    is_affected_by_jokers = models.BooleanField(
        default=True, verbose_name=_("Nimmt am Joker-Verfahren teil")
    )

    def base_price(self, reference_date=None):
        if reference_date is None:
            reference_date = get_today()

        product = self.product_set.get(base=True)
        price_queryset = product.productprice_set.filter(
            valid_from__lte=reference_date
        ).order_by("-valid_from")

        price = price_queryset.first()
        if price is None:
            price = product.productprice_set.order_by("-valid_from").first()

        return price.price if price else None

    class Meta:
        constraints = [
            UniqueConstraint(
                fields=["name"],
                name="unique_product_Type",
            )
        ]

    def __str__(self):
        return f"{self.name} ({self.delivery_cycle})"


class PickupLocationCapability(TapirModel):
    """
    The availability of a product at a certain pickup location.
    """

    product_type = models.ForeignKey(ProductType, null=False, on_delete=models.CASCADE)
    max_capacity = models.PositiveSmallIntegerField(
        null=True
    )  # This is the capacity in NUMBER of M equivalent share, not the capacity in COST of M equivalent share.
    pickup_location = models.ForeignKey(
        PickupLocation, null=False, on_delete=models.CASCADE
    )

    def __str__(self):
        return f"Location:{self.pickup_location.name} ProductType:{self.product_type.name} Capacity:{self.max_capacity}"


class DeliveryExceptionPeriod(TapirModel):
    """
    Defines a period in which no delivery of a certain product takes place.
    """

    start_date = models.DateField(null=False)
    end_date = models.DateField(null=False)
    product_type = models.ForeignKey(ProductType, null=True, on_delete=models.CASCADE)
    comment = models.CharField(max_length=128, null=False, default="")


class ProductCapacity(TapirModel):
    """
    This is used to configure how much of a ProductType can be sold in a growing period.
    """

    period = models.ForeignKey(GrowingPeriod, null=False, on_delete=models.CASCADE)
    product_type = models.ForeignKey(ProductType, null=False, on_delete=models.CASCADE)
    capacity = models.DecimalField(decimal_places=4, max_digits=20, null=False)

    indexes = [Index(fields=["period"], name="idx_productcapacity_period")]

    def __str__(self):
        return f"{self.period} - {self.product_type} - {self.capacity}"


class MemberQuerySet(models.QuerySet):
    def with_active_subscription(self, reference_date: datetime.date | None = None):
        from tapir.wirgarten.service.products import get_active_subscriptions

        return self.filter(
            id__in=get_active_subscriptions(reference_date)
            .values_list("member", flat=True)
            .distinct()
        )

    def without_active_subscription(self, reference_date: datetime.date | None = None):
        return self.exclude(
            id__in=Member.objects.with_active_subscription(reference_date)
        ).distinct()

    def with_shares(self, reference_date: datetime.date | None = None):
        if reference_date is None:
            reference_date = get_today()

        members_with_nb_shares_annotation = Member.objects.annotate(
            total_shares=models.Sum(
                models.Case(
                    models.When(
                        coopsharetransaction__valid_at__lte=reference_date,
                        then=models.F("coopsharetransaction__quantity"),
                    ),
                    default=0,
                    output_field=models.IntegerField(),
                )
            )
        )

        return self.filter(
            id__in=members_with_nb_shares_annotation.filter(total_shares__gte=1)
        )

    def without_shares(self, reference_date: datetime.date | None = None):
        return self.exclude(
            id__in=Member.objects.with_shares(reference_date)
        ).distinct()


class TapirUserManager(models.Manager.from_queryset(MemberQuerySet)):
    @staticmethod
    def normalize_email(email: str) -> str:
        return KeycloakUserManager.normalize_email(email)


class Member(TapirUser):
    """
    A member of WirGarten. Usually a member has coop shares and optionally other subscriptions.
    """

    objects = TapirUserManager()

    account_owner = models.CharField(_("Account owner"), max_length=150, null=True)
    iban = IBANField(_("IBAN"), null=True)
    sepa_consent = models.DateTimeField(_("SEPA Consent"), null=True)
    withdrawal_consent = models.DateTimeField(
        _("Right of withdrawal consent"), null=True
    )
    privacy_consent = models.DateTimeField(_("Privacy consent"), null=True)
    created_at = models.DateTimeField(auto_now_add=True, null=False)
    member_no = models.IntegerField(_("Mitgliedsnummer"), unique=True, null=True)
    is_student = models.BooleanField(_("Student*in"), default=False)

    @property
    def pickup_location(self):
        return self.get_pickup_location()

    def get_pickup_location(self, reference_date=None):
        if reference_date is None:
            reference_date = get_today()

        all_locations = self.memberpickuplocation_set.all()

        # If there's only one pickup_location, return it regardless of its valid_from date
        if all_locations.count() == 1:
            return all_locations.first().pickup_location
        else:
            found = (
                self.memberpickuplocation_set.filter(valid_from__lte=reference_date)
                .order_by("-valid_from")
                .values("pickup_location")
            )
            return (
                PickupLocation.objects.get(id=found[0]["pickup_location"])
                if found.exists()
                else None
            )

    @classmethod
    def generate_member_no(cls, max_member_number: int | None = None):
        if max_member_number is None:
            max_member_number = cls.objects.aggregate(models.Max("member_no"))[
                "member_no__max"
            ]
        return (max_member_number or 0) + 1

    @transaction.atomic
    def save(self, *args, **kwargs):
        if "bypass_keycloak" not in kwargs:
            kwargs["bypass_keycloak"] = get_parameter_value(
<<<<<<< HEAD
                ParameterKeys.MEMBER_BYPASS_KEYCLOAK
=======
                Parameter.MEMBER_BYPASS_KEYCLOAK,
                cache=kwargs.pop("cache", None),
>>>>>>> f3bedf53
            )

        super().save(*args, **kwargs)

    def is_in_coop_trial(self):
        entry_date = self.coop_entry_date
        return entry_date is not None and entry_date > get_today()

    @property
    def has_trial_contracts(self):
        from tapir.wirgarten.service.products import get_active_and_future_subscriptions

        subs = get_active_and_future_subscriptions().filter(member_id=self.id)
        today = get_today()
        for sub in subs:
            if today < sub.trial_end_date and sub.cancellation_ts is None:
                return True
        return False

    def coop_shares_total_value(self):
        today = get_today()
        return (
            self.coopsharetransaction_set.filter(valid_at__lte=today).aggregate(
                total_value=Sum(F("quantity") * F("share_price"))
            )["total_value"]
            or 0.0
        )

    @property
    def coop_shares_quantity(self):
        today = get_today()
        return (
            self.coopsharetransaction_set.filter(valid_at__lte=today).aggregate(
                quantity=Sum(F("quantity"))
            )["quantity"]
            or 0
        )

    def monthly_payment(self):
        from tapir.wirgarten.service.products import get_active_subscriptions

        today = get_today()
        return (
            get_active_subscriptions()
            .filter(member_id=self.id)
            .annotate(
                product_price=Subquery(
                    ProductPrice.objects.filter(
                        product_id=OuterRef("product_id"), valid_from__lte=today
                    )
                    .order_by("-valid_from")
                    .values("price")[:1],
                    output_field=models.FloatField(),
                ),
            )
            .aggregate(
                total_value=Sum(
                    F("product_price") * F("quantity") * (1 + F("solidarity_price"))
                )
            )["total_value"]
        )

    @property
    @deprecated(
        "Use tapir.coop.services.membership_cancellation_manager.MembershipCancellationManager.get_coop_entry_date instead"
    )
    def coop_entry_date(self):
        try:
            earliest_coopsharetransaction = self.coopsharetransaction_set.filter(
                transaction_type__in=[
                    CoopShareTransaction.CoopShareTransactionType.PURCHASE,
                    CoopShareTransaction.CoopShareTransactionType.TRANSFER_IN,
                ]
            ).earliest("valid_at")
            return (
                earliest_coopsharetransaction.valid_at
                if earliest_coopsharetransaction
                else None
            )
        except CoopShareTransaction.DoesNotExist:
            return None

    @property
    def base_subscriptions_text(self):
        """
        Returns a human readable string stating which base products the member has subscribed,
        sorted by their price in ascending order.

        Examples:
        - “einen M-Ernteanteil”
        - “2 M-Ernteanteile”
        - “einen S-Ernteanteil + 2 M-Ernteanteile”
        - “einen S-Ernteanteil + M-Ernteanteil + L-Ernteanteil”
        """

        from collections import Counter
        from tapir.wirgarten.service.products import (
            get_product_price,
            get_active_subscriptions,
        )

        base_product_type = BaseProductTypeService.get_base_product_type()

        # Get all active base subscriptions for the member
        subscriptions = get_active_subscriptions().filter(
            member_id=self.id, product__type=base_product_type
        )

        if not subscriptions:
            return ""

        # Count the quantity of each base product subscribed
        product_counts = Counter()
        for sub in subscriptions:
            product_counts[sub.product] += sub.quantity

        # Create a list of tuples (product, quantity, price) and sort by price
        product_info = []
        today = get_today()
        for product, quantity in product_counts.items():
            price = get_product_price(product, today).price
            product_info.append(
                (
                    f"{product.name}-{product.type.name[:-1] if quantity == 1 else product.type.name}",
                    quantity,
                    price,
                )
            )

        # Sort products by price (ascending)
        product_info.sort(key=lambda x: x[2])

        # Create the human-readable text
        base_subscription_texts = []
        for product_name, quantity, _ in product_info:
            if quantity == 1:
                base_subscription_texts.append(f"einen {product_name}")
            else:
                base_subscription_texts.append(f"{quantity} {product_name}")

        return " + ".join(base_subscription_texts)

    def __str__(self):
        return f"[{self.member_no if self.member_no else '---'}] {self.first_name} {self.last_name} ({self.email})"


class MemberPickupLocation(TapirModel):
    class Meta:
        unique_together = (
            "member",
            "valid_from",
        )

    member = models.ForeignKey(Member, on_delete=models.CASCADE)
    pickup_location = models.ForeignKey(PickupLocation, on_delete=models.DO_NOTHING)
    valid_from = models.DateField()

    def __str__(self):
        return f"{self.member} - {self.pickup_location} ({self.valid_from})"


class Product(TapirModel):
    """
    This is a specific product variation, like "Harvest Shares - M".
    """

    type = models.ForeignKey(
        ProductType, on_delete=models.DO_NOTHING, editable=False, null=False
    )
    name = models.CharField(max_length=128, editable=True, null=False)
    deleted = models.BooleanField(default=False)
    base = models.BooleanField(default=False, null=True)

    def clean(self):
        # Check if there is exactly one base product per ProductType
        base_products = Product.objects.filter(type=self.type, base=True)

        if self.base:
            if base_products.exists() and not base_products.filter(id=self.id).exists():
                raise ValidationError(
                    "There can be only one base product per ProductType."
                )
        else:
            if not base_products.exists() or base_products.filter(id=self.id).exists():
                raise ValidationError(
                    "There must be exactly one base product per ProductType."
                )

    def save(self, *args, **kwargs):
        self.clean()

        with transaction.atomic():
            super().save(*args, **kwargs)

    class Meta:
        indexes = [Index(fields=["type"], name="idx_product_type")]

    def __str__(self):
        return f"{self.name} ({self.type.name})"


class ProductPrice(TapirModel):
    """
    Price for a product. A product is only valid to use if it has a price.
    """

    product = models.ForeignKey(
        Product, on_delete=models.DO_NOTHING, editable=False, null=False
    )
    price = models.DecimalField(
        decimal_places=2, max_digits=8, editable=False, null=False
    )
    size = models.DecimalField(
        decimal_places=4, max_digits=8, editable=False, null=False
    )
    valid_from = models.DateField(null=False, editable=False)

    class Meta:
        constraints = [
            UniqueConstraint(
                fields=["product", "valid_from"],
                name="unique_product_price_date",
            )
        ]
        indexes = [
            Index(fields=["product"], name="idx_productprice_product"),
            Index(fields=["-valid_from"], name="idx_productprice_valid_from"),
        ]

    def __str__(self):
        return f"{self.product} - {self.price} - {self.size} - {self.valid_from} -{self.id}"


class HarvestShareProduct(Product):
    """
    Product variations of harvest share products.
    """

    min_coop_shares = models.IntegerField()


class MandateReference(models.Model):
    """
    The mandate reference is generated for the SEPA payments.
    """

    ref = models.CharField(primary_key=True, null=False, blank=False, max_length=35)
    member = models.ForeignKey(Member, on_delete=models.DO_NOTHING, null=False)
    start_ts = models.DateTimeField(null=False)
    end_ts = models.DateTimeField(null=True)

    class Meta:
        indexes = [Index(fields=["member"], name="idx_mandatereference_mamber")]


class Payable:
    """
    Interface to define how to calculate the total amount.
    """

    def total_price(self):
        raise NotImplementedError(
            "You need to implement total_price() if you use the PayableMixin!"
        )


class AdminConfirmableMixin(models.Model):
    """
    Mixin to add an admin confirmation field to a model.
    """

    admin_confirmed = models.DateTimeField(null=True)

    class Meta:
        abstract = True


class Subscription(TapirModel, Payable, AdminConfirmableMixin):
    """
    A subscription for a member.
    """

    member = models.ForeignKey(Member, on_delete=models.DO_NOTHING, null=False)
    product = models.ForeignKey(Product, on_delete=models.DO_NOTHING, null=False)
    period = models.ForeignKey(GrowingPeriod, on_delete=models.DO_NOTHING, null=False)
    quantity = models.PositiveSmallIntegerField(null=False)
    start_date = models.DateField(null=False)
    end_date = models.DateField(null=False)
    cancellation_ts = models.DateTimeField(null=True)
    solidarity_price = models.FloatField(default=0.0)
    solidarity_price_absolute = models.DecimalField(
        decimal_places=2, max_digits=12, null=True
    )
    mandate_ref = models.ForeignKey(
        MandateReference, on_delete=models.DO_NOTHING, null=False
    )
    created_at = models.DateTimeField(default=partial(timezone.now), null=False)
    consent_ts = models.DateTimeField(
        null=True
    )  # TODO this should probably be null=False
    withdrawal_consent_ts = models.DateTimeField(null=True)
    trial_disabled = models.BooleanField(default=False)
    trial_end_date_override = models.DateField(null=True)
    price_override = models.DecimalField(
        decimal_places=2, max_digits=8, null=True, blank=True
    )
    notice_period_duration = models.IntegerField(null=True)

    @property
    @deprecated(
        "If possible, use tapir.subscriptions.services.trial_period_manager.TrialPeriodManager.get_end_of_trial_period"
    )
    def trial_end_date(self):
        if self.trial_disabled:
            return get_today() - relativedelta(days=1)

        if self.trial_end_date_override is not None:
            return self.trial_end_date_override

        return self.start_date + relativedelta(months=1, day=1, days=-1)

    @trial_end_date.setter
    def trial_end_date(self, value):
        self.trial_end_date_override = value

    class Meta:
        indexes = [
            models.Index(fields=["period_id"]),
            models.Index(fields=["-created_at"]),
            models.Index(fields=["start_date"]),
            models.Index(fields=["end_date"]),
            models.Index(fields=["member"]),
        ]

    def total_price(self, reference_date=None):
        if self.price_override is not None:
            return float(self.price_override)

        if reference_date is None:
            reference_date = max(self.start_date, get_today())

        if not hasattr(self, "_total_price"):
            from tapir.wirgarten.service.products import get_product_price

            price = get_product_price(self.product, reference_date).price

            if self.solidarity_price_absolute is not None:
                self._total_price = round(
                    float(self.quantity) * float(price)
                    + float(self.solidarity_price_absolute),
                    2,
                )
            else:
                self._total_price = round(
                    float(self.quantity)
                    * float(price)
                    * float(1 + self.solidarity_price),
                    2,
                )
        return self._total_price

    @property
    def total_price_without_soli(self):
        today = get_today()
        if not hasattr(self, "_total_price_without_soli"):
            product_prices = ProductPrice.objects.filter(
                product_id=self.product_id, valid_from__lte=today
            ).order_by("product_id", "-valid_from")
            self._total_price_without_soli = (
                next(
                    (
                        product_price.price
                        for product_price in product_prices
                        if product_price.product_id == self.product_id
                    ),
                    0.0,
                )
                * self.quantity
            )

        return self._total_price_without_soli

    def get_used_capacity(self):
        today = get_today()
        if not hasattr(self, "_used_capacity"):
            from tapir.wirgarten.service.products import get_product_price

            current_product_price = get_product_price(
                product=self.product, reference_date=today
            )

            self._used_capacity = current_product_price.size * self.quantity

        return self._used_capacity

    def clean(self):
        if self.start_date >= self.end_date:
            raise ValidationError({"start_date": "Start date must be before end date."})

        if (
            self.solidarity_price_absolute is not None
            and self.solidarity_price_absolute < 0
        ):
            raise ValidationError(
                {"solidarity_price_absolute": "Solidarity price must be positive."}
            )

        if self.solidarity_price_absolute is not None and self.solidarity_price != 0.0:
            raise ValidationError(
                {
                    "solidarity_price": "Solidarity price must be 0 if absolute solidarity price is set."
                }
            )

    def __str__(self):
        return (
            f"{self.quantity} × {self.product.name} {self.product.type.name}; "
            f"from {self.start_date} to {self.end_date}"
        )

    def long_str(self):
        if self.solidarity_price_absolute is not None:
            soliprice = f"\n\t(Solidaraufschlag: {self.solidarity_price_absolute} €)"
        elif self.solidarity_price is not None:
            soliprice = (
                f"\n\t(Solidaraufschlag: {float(self.solidarity_price) * 100.0} %)"
            )
        else:
            soliprice = ""

        return (
            self.__str__()
            + f" ({format_date(self.start_date)} - {format_date(self.end_date)})"
            + soliprice
        )


class ExportedFile(TapirModel):
    """
    An exported file (blob in DB).
    """

    class FileType(models.TextChoices):
        CSV = "csv", _("CSV")
        PDF = "pdf", _("PDF")

    name = models.CharField(max_length=256, null=False)
    type = models.CharField(max_length=8, choices=FileType.choices, null=False)
    file = models.BinaryField(null=False)
    created_at = models.DateTimeField(auto_now_add=True, null=False)


class PaymentTransaction(TapirModel):
    """
    A payment transaction. This is usually created once a month by a task, when the payments are due.
    The relevant payments must reference the transaction in the same step.
    """

    created_at = models.DateTimeField(null=False, default=partial(timezone.now))
    file = models.ForeignKey(ExportedFile, on_delete=models.DO_NOTHING, null=False)
    type = models.CharField(max_length=32, null=True)


class Payment(TapirModel):
    """
    A payment. Usually payments are created in DB when they are due, but also when the admin edits a future payment.
    If the sepa_payments reference is set, the payment cannot be changed anymore, because it was exported for the bank already.
    """

    class PaymentStatus(models.TextChoices):
        PAID = "PAID", _("Bezahlt")
        DUE = "DUE", _("Offen")

    due_date = models.DateField(null=False)
    mandate_ref = models.ForeignKey(
        MandateReference, on_delete=models.DO_NOTHING, null=False
    )
    amount = models.DecimalField(decimal_places=2, max_digits=8, null=False)
    status = models.CharField(
        max_length=8,
        choices=PaymentStatus.choices,
        null=False,
        default=PaymentStatus.DUE,
    )
    edited = models.BooleanField(default=False, null=False)
    transaction = models.ForeignKey(
        PaymentTransaction, on_delete=models.DO_NOTHING, null=True
    )
    type = models.CharField(max_length=32, null=True)

    class Meta:
        constraints = [
            UniqueConstraint(
                fields=["mandate_ref", "due_date", "type"],
                name="unique_mandate_ref_date",
            )
        ]
        indexes = [
            Index(fields=["mandate_ref"], name="idx_payment_mandate_ref"),
            Index(fields=["due_date"], name="idx_payment_due_date"),
        ]

    def __str__(self):
        return f"[{self.due_date}] {format_currency(self.amount)} €, edited={self.edited}, transaction={self.transaction}, type={self.type}, {self.mandate_ref.ref}"


class CoopShareTransaction(TapirModel, Payable, AdminConfirmableMixin):
    """
    The CoopShareTransaction model represents a transaction related to cooperative shares. It provides a way to track various types of transactions that can occur within a cooperative, such as purchasing, canceling, transferring out, and transferring in shares.

    Attributes:
        transaction_type (CharField): The type of transaction (PURCHASE, CANCELLATION, TRANSFER_OUT, TRANSFER_IN).
        member (ForeignKey): The member associated with the transaction.
        quantity (SmallIntegerField): The quantity of shares involved in the transaction. Must be positive for PURCHASE and TRANSFER_IN, and negative for CANCELLATION and TRANSFER_OUT.
        share_price (DecimalField): The price of a single share at the time of the transaction.
        timestamp (DateTimeField): The date and time when the transaction was created.
        valid_at (DateField): The date when the transaction becomes valid.
        mandate_ref (ForeignKey): The reference to a mandate associated with the transaction (optional).
        transfer_member (ForeignKey): The member associated with the share transfer (TRANSFER_OUT, TRANSFER_IN transactions only).
    """

    class CoopShareTransactionType(models.TextChoices):
        PURCHASE = "purchase", _("Zeichnung von Anteilen")
        CANCELLATION = "cancellation", _("Kündigung von Anteilen")
        TRANSFER_OUT = "transfer_out", _("Abgabe von Anteilen")
        TRANSFER_IN = "transfer_in", _("Empfang von Anteilen")

    transaction_type = models.CharField(
        max_length=30, choices=CoopShareTransactionType.choices, null=False
    )
    member = models.ForeignKey(Member, on_delete=models.DO_NOTHING, null=False)
    quantity = models.SmallIntegerField(null=False)
    share_price = models.DecimalField(max_digits=5, decimal_places=2, null=False)
    timestamp = models.DateTimeField(default=partial(timezone.now), null=False)
    valid_at = models.DateField(null=False)
    mandate_ref = models.ForeignKey(
        MandateReference, on_delete=models.DO_NOTHING, null=True
    )
    transfer_member = models.ForeignKey(
        Member, on_delete=models.DO_NOTHING, null=True, related_name="transfer_member"
    )
    payment = models.ForeignKey(
        Payment, on_delete=models.DO_NOTHING, null=True, related_name="payment"
    )

    @property
    def total_price(self):
        return self.quantity * self.share_price

    def clean(self):
        # Call the parent class's clean method to ensure any default validation is performed.
        super().clean()

        # Validate the quantity based on the transaction_type.
        if (
            self.transaction_type
            in [
                self.CoopShareTransactionType.CANCELLATION,
                self.CoopShareTransactionType.TRANSFER_OUT,
            ]
            and self.quantity >= 0
        ):
            raise ValidationError(
                {
                    "quantity": _(
                        "For CANCELLATION and TRANSFER_OUT, the quantity must be negative."
                    )
                }
            )
        elif (
            self.transaction_type
            in [
                self.CoopShareTransactionType.PURCHASE,
                self.CoopShareTransactionType.TRANSFER_IN,
            ]
            and self.quantity <= 0
        ):
            raise ValidationError(
                {
                    "quantity": _(
                        "For PURCHASE and TRANSFER_IN, the quantity must be positive."
                    )
                }
            )

        if (
            self.transaction_type
            in [
                self.CoopShareTransactionType.TRANSFER_IN,
                self.CoopShareTransactionType.TRANSFER_OUT,
            ]
            and self.transfer_member is None
        ):
            raise ValidationError(
                {
                    "transfer_member": _(
                        "For TRANSFER_OUT and TRANSFER_IN, the transfer_member must be set."
                    )
                }
            )

    def save(self, *args, **kwargs):
        # Call the clean method to validate the model instance before saving.
        self.clean()
        super().save(*args, **kwargs)

    def __str__(self):
        prefix = f"[{format_date(self.timestamp)}] {abs(self.quantity)} Genossenschaftsanteile"
        if self.transaction_type == self.CoopShareTransactionType.PURCHASE:
            suffix = "gezeichnet"
        elif self.transaction_type == self.CoopShareTransactionType.CANCELLATION:
            suffix = "gekündigt"
        elif self.transaction_type == self.CoopShareTransactionType.TRANSFER_OUT:
            suffix = f"übertragen an {self.transfer_member}"
        elif self.transaction_type == self.CoopShareTransactionType.TRANSFER_IN:
            suffix = f"empfangen von {self.transfer_member}"
        else:
            suffix = f"Unknown transaction type ({self.transaction_type})"
        return f"{prefix} {suffix} - Valid at:{self.valid_at} - Member:{self.member.id}"


class Deliveries(TapirModel):
    """
    History of deliveries.
    """

    member = models.ForeignKey(Member, on_delete=models.DO_NOTHING, null=False)
    delivery_date = models.DateField(null=False)
    pickup_location = models.ForeignKey(
        PickupLocation, on_delete=models.DO_NOTHING, null=False
    )


class TaxRate(TapirModel):
    """
    Tax rates per product type. This has no influence on the gross price, it is only used to calculate the tax amount from the gross price.
    If valid_to == NULL, the tax rate is used as a fallback. If valid_to != NULL and it is now valid, this one is used.
    """

    product_type = models.ForeignKey(ProductType, on_delete=models.CASCADE, null=False)
    tax_rate = models.FloatField(null=False)
    valid_from = models.DateField(null=False, default=partial(datetime.date.today))
    valid_to = models.DateField(null=True)

    class Meta:
        constraints = [
            UniqueConstraint(
                fields=["product_type", "valid_from"],
                name="unique_tax_rate_product_type_valid_from",
            )
        ]
        indexes = [Index(fields=["product_type"], name="idx_tax_rate_product_type")]


class EditFuturePaymentLogEntry(UpdateModelLogEntry):
    """
    This log entry is created whenever an admin manually changes the amount of a future payment.
    """

    template_name = "wirgarten/log/edit_future_payment_log_entry.html"

    comment = models.CharField(null=False, blank=False, max_length=256)

    def populate(
        self,
        old_frozen=None,
        new_frozen=None,
        old_model=None,
        new_model=None,
        comment=None,
        **kwargs,
    ):
        super(EditFuturePaymentLogEntry, self).populate(
            old_frozen=old_frozen,
            new_frozen=new_frozen,
            old_model=old_model,
            new_model=new_model,
        )
        self.comment = comment
        return self


class TransferCoopSharesLogEntry(LogEntry):
    """
    Documents the transfer of coop shares from 'user' to 'target_member'.
    """

    template_name = "wirgarten/log/transfer_coop_shares_log_entry.html"

    target_member = models.ForeignKey(Member, on_delete=models.DO_NOTHING, null=False)
    quantity = models.PositiveSmallIntegerField()

    def populate(
        self, actor=None, user=None, target_member=None, quantity=None, **kwargs
    ):
        super(TransferCoopSharesLogEntry, self).populate(actor=actor, user=user)
        self.target_member = target_member
        self.quantity = quantity
        return self


class ReceivedCoopSharesLogEntry(TransferCoopSharesLogEntry):
    """
    Same as TransferCoopSharesLogEntry, but user and target_member are switched. Then you have a log entry for both sides of the transaction.
    """

    template_name = "wirgarten/log/received_coop_shares_log_entry.html"


class SubscriptionChangeLogEntry(LogEntry):
    """
    This log entry is created whenever a Subscription is created or cancelled.
    """

    template_name = "wirgarten/log/subscription_log_entry.html"

    class SubscriptionChangeLogEntryType(models.TextChoices):
        ADDED = "ADDED", _("Vertragsabschluss")
        CANCELLED = "CANCELLED", _("Kündigung")
        RENEWED = "RENEWED", _("Verlängerung")
        NOT_RENEWED = "NOT_RENEWED", _("Keine Verlängerung")

    change_type = models.CharField(
        choices=SubscriptionChangeLogEntryType.choices, null=False, max_length=32
    )
    subscriptions = models.CharField(null=False, blank=False, max_length=1024)

    def populate(
        self,
        actor: TapirUser,
        user: Member,
        change_type: SubscriptionChangeLogEntryType,
        subscriptions: [Subscription],
        **kwargs,
    ):
        super().populate(actor=actor, user=user, **kwargs)
        self.change_type = change_type
        self.subscriptions = ", ".join(
            list(
                map(
                    lambda x: f"{x} ({format_date(x.start_date)} - {format_date(x.end_date)})",
                    subscriptions,
                )
            )
        )

        return self

    def get_context_data(self):
        context = super().get_context_data()
        context["subscriptions"] = self.subscriptions.split(", ")
        context["change_type"] = self.change_type
        return context


class WaitingListEntry(TapirModel):
    class WaitingListType(models.TextChoices):
        HARVEST_SHARES = "HARVEST_SHARES", _("Ernteanteile")
        COOP_SHARES = "COOP_SHARES", _("Genossenschaftsanteile")

    member = models.ForeignKey(Member, on_delete=models.DO_NOTHING, null=True)
    first_name = models.CharField(null=False, blank=False, max_length=256)
    last_name = models.CharField(null=False, blank=False, max_length=256)
    email = models.CharField(null=False, blank=False, max_length=256)
    type = models.CharField(choices=WaitingListType.choices, null=False, max_length=32)
    created_at = models.DateTimeField(auto_now_add=True, null=False)
    privacy_consent = models.DateTimeField(null=False)


class QuestionaireTrafficSourceOption(TapirModel):
    name = models.CharField(max_length=100)

    def __str__(self):
        return self.name


class QuestionaireTrafficSourceResponse(TapirModel):
    member = models.ForeignKey(Member, on_delete=models.DO_NOTHING, null=True)
    sources = models.ManyToManyField(QuestionaireTrafficSourceOption)
    timestamp = models.DateTimeField(auto_now_add=True, null=True)


class QuestionaireCancellationReasonResponse(TapirModel):
    member = models.ForeignKey(Member, on_delete=models.DO_NOTHING, null=True)
    reason = models.CharField(max_length=150)
    custom = models.BooleanField(default=False)
    timestamp = models.DateTimeField(auto_now_add=True, null=True)


class ScheduledTask(TapirModel):
    """
    A scheduled task is being executed at the given eta by celery
    """

    STATUS_PENDING = "PENDING"
    STATUS_IN_PROGRESS = "IN_PROGRESS"
    STATUS_DONE = "DONE"
    STATUS_FAILED = "FAILED"

    STATUS_CHOICES = [
        (STATUS_PENDING, "Pending"),
        (STATUS_IN_PROGRESS, "In Progress"),
        (STATUS_DONE, "Done"),
        (STATUS_FAILED, "Failed"),
    ]

    task_function = models.CharField(max_length=255)
    task_args = JSONField(blank=True, default=list)
    task_kwargs = JSONField(blank=True, default=dict)
    eta = models.DateTimeField()
    status = models.CharField(
        max_length=20, choices=STATUS_CHOICES, default=STATUS_PENDING
    )
    error_message = models.TextField(blank=True, null=True)
    created_at = models.DateTimeField(auto_now_add=True)
    updated_at = models.DateTimeField(auto_now=True)

    def execute(self):
        from importlib import import_module

        module_name, function_name = self.task_function.rsplit(".", 1)
        module = import_module(module_name)
        function = getattr(module, function_name)
        try:
            self.status = self.STATUS_IN_PROGRESS
            self.save()
            function(*self.task_args, **self.task_kwargs)
            self.status = self.STATUS_DONE
        except Exception as e:
            self.status = self.STATUS_FAILED
            self.error_message = str(e)
        finally:
            self.save()

    def __str__(self):
        return f"{self.task_function} | eta: {self.eta} | status: {self.status}"<|MERGE_RESOLUTION|>--- conflicted
+++ resolved
@@ -342,12 +342,8 @@
     def save(self, *args, **kwargs):
         if "bypass_keycloak" not in kwargs:
             kwargs["bypass_keycloak"] = get_parameter_value(
-<<<<<<< HEAD
-                ParameterKeys.MEMBER_BYPASS_KEYCLOAK
-=======
-                Parameter.MEMBER_BYPASS_KEYCLOAK,
+                ParameterKeys.MEMBER_BYPASS_KEYCLOAK,
                 cache=kwargs.pop("cache", None),
->>>>>>> f3bedf53
             )
 
         super().save(*args, **kwargs)
@@ -449,7 +445,7 @@
             get_active_subscriptions,
         )
 
-        base_product_type = BaseProductTypeService.get_base_product_type()
+        base_product_type = BaseProductTypeService.get_base_product_type(cache={})
 
         # Get all active base subscriptions for the member
         subscriptions = get_active_subscriptions().filter(
