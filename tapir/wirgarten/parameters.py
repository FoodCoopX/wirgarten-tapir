from django.conf import settings
from django.core.validators import (
    EmailValidator,
    MaxValueValidator,
    MinValueValidator,
    URLValidator,
)
from django.utils.translation import gettext_lazy as _

from tapir.configuration.models import (
    TapirParameterDatatype,
    TapirParameterDefinitionImporter,
)
from tapir.pickup_locations.config import OPTIONS_PICKING_MODE, PICKING_MODE_SHARE
<<<<<<< HEAD
from tapir.subscriptions.services.base_product_type_service import (
    BaseProductTypeService,
)
from tapir.wirgarten.parameter_keys import ParameterKeys
=======
from tapir.subscriptions.config import (
    NOTICE_PERIOD_UNIT_MONTHS,
    NOTICE_PERIOD_UNIT_OPTIONS,
)
from tapir.wirgarten.is_debug_instance import is_debug_instance
>>>>>>> f3bedf53

OPTIONS_WEEKDAYS = [
    (0, _("Montag")),
    (1, _("Dienstag")),
    (2, _("Mittwoch")),
    (3, _("Donnerstag")),
    (4, _("Freitag")),
    (5, _("Samstag")),
    (6, _("Sonntag")),
]


class ParameterCategory:
    SITE = "Standort"
    COOP = "Genossenschaft"
    ADDITIONAL_SHARES = "Zusatzabos"
    HARVEST = "Ernteanteile"
    SUPPLIER_LIST = "Lieferantenliste"
    PICKING = "Kommissionierung"
    PAYMENT = "Zahlungen"
    DELIVERY = "Lieferung"
    MEMBER_DASHBOARD = "Mitgliederbereich"
    EMAIL = "Email"
    JOKERS = "Joker"
    SUBSCRIPTIONS = "Verträge"
    TEST = "Tests"


<<<<<<< HEAD
=======
class Parameter:
    MEMBER_PICKUP_LOCATION_CHANGE_UNTIL = (
        f"{PREFIX}.member.pickup_location_change_until"
    )
    MEMBER_BYPASS_KEYCLOAK = f"{PREFIX}.temporarily.bypass_keycloak"
    SITE_NAME = f"{PREFIX}.site.name"
    SITE_STREET = f"{PREFIX}.site.street"
    SITE_CITY = f"{PREFIX}.site.city"
    SITE_EMAIL = f"{PREFIX}.site.email"
    SITE_ADMIN_EMAIL = f"{PREFIX}.site.admin_email"
    SITE_ADMIN_NAME = f"{PREFIX}.site.admin_name"
    SITE_ADMIN_TELEPHONE = f"{PREFIX}.site.admin_telephone"
    SITE_ADMIN_IMAGE = f"{PREFIX}.site.admin_image"
    SITE_PRIVACY_LINK = f"{PREFIX}.site.privacy_link"
    SITE_FAQ_LINK = f"{PREFIX}.site.faq_link"
    COOP_MIN_SHARES = f"{PREFIX}.coop.min_shares"
    COOP_STATUTE_LINK = f"{PREFIX}.coop.statute_link"
    COOP_INFO_LINK = f"{PREFIX}.coop.info_link"
    COOP_BASE_PRODUCT_TYPE = f"{PREFIX}.coop.base_product_type"
    COOP_SHARES_INDEPENDENT_FROM_HARVEST_SHARES = f"{PREFIX}.coop.shares_independent"
    HARVEST_NEGATIVE_SOLIPRICE_ENABLED = f"{PREFIX}.harvest.negative_soliprice_enabled"
    SUPPLIER_LIST_PRODUCT_TYPES = f"{PREFIX}.supplier_list.product_types"
    SUPPLIER_LIST_SEND_ADMIN_EMAIL = f"{PREFIX}.supplier_list.admin_email_enabled"
    PICKING_SEND_ADMIN_EMAIL = f"{PREFIX}.pick_list.admin_email_enabled"
    PICKING_PRODUCT_TYPES = f"{PREFIX}.pick_list.product_types"
    PICKING_MODE = f"{PREFIX}.picking.picking_mode"
    PICKING_BASKET_SIZES = f"{PREFIX}.picking.basket_sizes"
    PAYMENT_DUE_DAY = f"{PREFIX}.payment.due_date"
    DELIVERY_DAY = f"{PREFIX}.delivery.weekday"
    MEMBER_RENEWAL_ALERT_UNKOWN_HEADER = (
        f"{PREFIX}.member.dashboard.renewal_alert.unkown.header"
    )
    MEMBER_RENEWAL_ALERT_UNKOWN_CONTENT = (
        f"{PREFIX}.member.dashboard.renewal_alert.unkown.content"
    )
    MEMBER_RENEWAL_ALERT_CANCELLED_HEADER = (
        f"{PREFIX}.member.dashboard.renewal_alert.cancelled.header"
    )
    MEMBER_RENEWAL_ALERT_CANCELLED_CONTENT = (
        f"{PREFIX}.member.dashboard.renewal_alert.cancelled.content"
    )
    MEMBER_RENEWAL_ALERT_RENEWED_HEADER = (
        f"{PREFIX}.member.dashboard.renewal_alert.renewed.header"
    )
    MEMBER_RENEWAL_ALERT_RENEWED_CONTENT = (
        f"{PREFIX}.member.dashboard.renewal_alert.renewed.content"
    )
    MEMBER_RENEWAL_ALERT_WAITLIST_HEADER = (
        f"{PREFIX}.member.dashboard.renewal_alert.waitlist.header"
    )
    MEMBER_RENEWAL_ALERT_WAITLIST_CONTENT = (
        f"{PREFIX}.member.dashboard.renewal_alert.waitlist.content"
    )
    MEMBER_CANCELLATION_REASON_CHOICES = f"{PREFIX}.member.cancellation_reason.choices"
    EMAIL_CANCELLATION_CONFIRMATION_SUBJECT = (
        f"{PREFIX}.email.cancellation_confirmation.subject"
    )
    EMAIL_CANCELLATION_CONFIRMATION_CONTENT = (
        f"{PREFIX}.email.cancellation_confirmation.content"
    )
    EMAIL_NOT_RENEWED_CONFIRMATION_SUBJECT = (
        f"{PREFIX}.email.not_renewed_confirmation.subject"
    )
    EMAIL_NOT_RENEWED_CONFIRMATION_CONTENT = (
        f"{PREFIX}.email.not_renewed_confirmation.content"
    )
    EMAIL_CONTRACT_END_REMINDER_SUBJECT = (
        f"{PREFIX}.email.contract_end_reminder.subject"
    )
    EMAIL_CONTRACT_END_REMINDER_CONTENT = (
        f"{PREFIX}.email.contract_end_reminder.content"
    )
    EMAIL_CONTRACT_ORDER_CONFIRMATION_SUBJECT = (
        f"{PREFIX}.email.contract_order_confirmation.subject"
    )
    EMAIL_CONTRACT_ORDER_CONFIRMATION_CONTENT = (
        f"{PREFIX}.email.contract_order_confirmation.content"
    )
    EMAIL_CONTRACT_CHANGE_CONFIRMATION_SUBJECT = (
        f"{PREFIX}.email.contract_change_confirmation.subject"
    )
    EMAIL_CONTRACT_CHANGE_CONFIRMATION_CONTENT = (
        f"{PREFIX}.email.contract_change_confirmation.content"
    )
    JOKERS_ENABLED = f"{PREFIX}.jokers.enabled"
    JOKERS_AMOUNT_PER_CONTRACT = f"{PREFIX}.jokers.amount_per_contract"
    JOKERS_RESTRICTIONS = f"{PREFIX}.jokers.restrictions"
    SUBSCRIPTION_AUTOMATIC_RENEWAL = f"{PREFIX}.subscriptions.automatic_renewal"
    SUBSCRIPTION_DEFAULT_NOTICE_PERIOD = f"{PREFIX}.subscriptions.default_notice_period"
    SUBSCRIPTION_DEFAULT_NOTICE_PERIOD_UNIT = (
        f"{PREFIX}.subscriptions.default_notice_period_unit"
    )
    TESTS_OVERRIDE_DATE = f"{PREFIX}.tests.override_date"


from tapir.configuration.models import (
    TapirParameterDatatype,
    TapirParameterDefinitionImporter,
)


>>>>>>> f3bedf53
class ParameterDefinitions(TapirParameterDefinitionImporter):
    def import_definitions(self):
        from tapir.configuration.parameter import ParameterMeta, parameter_definition
        from tapir.wirgarten.models import ProductType
        from tapir.wirgarten.validators import (
            validate_html,
            validate_iso_datetime_or_disabled,
        )
        from tapir.deliveries.services.joker_management_service import (
            JokerManagementService,
        )
        from tapir.pickup_locations.services.basket_size_capacities_service import (
            BasketSizeCapacitiesService,
        )

        parameter_definition(
            key=ParameterKeys.MEMBER_PICKUP_LOCATION_CHANGE_UNTIL,
            label="Abholort-Änderung möglich bis",
            datatype=TapirParameterDatatype.INTEGER,
            initial_value=6,
            description="Bis zu welchem Wochentag kann ein Mitglied seinen Abholort ändern, um für die darauffolgede Woche den neuen Abholort zu nutzen? Es gilt der gewählte Tag bis 23:59 Uhr.",
            category=ParameterCategory.MEMBER_DASHBOARD,
            meta=ParameterMeta(options=OPTIONS_WEEKDAYS),
        )

        parameter_definition(
            key=ParameterKeys.SITE_NAME,
            label="Standort Name",
            datatype=TapirParameterDatatype.STRING,
            initial_value="WirGarten Lüneburg eG",
            description="Der Name des WirGarten Standorts. Beispiel: 'WirGarten Lüneburg eG'",
            category=ParameterCategory.SITE,
            order_priority=1000,
        )

        parameter_definition(
            key=ParameterKeys.SITE_STREET,
            label="Straße u. Hausnummer",
            datatype=TapirParameterDatatype.STRING,
            initial_value="Vögelser Str. 25",
            description="Die Straße und Hausnummer des WirGarten Standorts. Beispiel: 'Vögelser Str. 25'",
            category=ParameterCategory.SITE,
            order_priority=900,
        )

        parameter_definition(
            key=ParameterKeys.SITE_CITY,
            label="Postleitzahl u. Ort",
            datatype=TapirParameterDatatype.STRING,
            initial_value="21339 Lüneburg",
            description="Die PLZ und Ort des WirGarten Standorts. Beispiel: '21339 Lüneburg'",
            category=ParameterCategory.SITE,
            order_priority=800,
        )

        parameter_definition(
            key=ParameterKeys.SITE_EMAIL,
            label="Kontakt Email-Adresse",
            datatype=TapirParameterDatatype.STRING,
            initial_value="lueneburg@wirgarten.com",
            description="Die Kontakt Email-Adresse des WirGarten Standorts. Beispiel: 'lueneburg@wirgarten.com'",
            category=ParameterCategory.SITE,
            meta=ParameterMeta(validators=[EmailValidator()]),
        )

        parameter_definition(
            key=ParameterKeys.SITE_ADMIN_EMAIL,
            label="Admin Email",
            datatype=TapirParameterDatatype.STRING,
            initial_value="tapiradmin@wirgarten.com",
            description="Die Admin Email-Adresse des WirGarten Standorts. Beispiel: 'tapiradmin@wirgarten.com'",
            category=ParameterCategory.SITE,
            meta=ParameterMeta(validators=[EmailValidator()]),
        )

        parameter_definition(
            key=ParameterKeys.SITE_ADMIN_NAME,
            label="Admin/Ansprechpartner Name",
            datatype=TapirParameterDatatype.STRING,
            initial_value="Lukas Heidelberg",
            description="Der Name des Ansprechpartners für Mitglieder",
            category=ParameterCategory.SITE,
        )

        parameter_definition(
            key=ParameterKeys.SITE_ADMIN_TELEPHONE,
            label="Admin/Ansprechpartner Telefonnummer",
            datatype=TapirParameterDatatype.STRING,
            initial_value="+49 176 34 45 81 48",
            description="Die Kontakttelefonnummer für Mitglieder",
            category=ParameterCategory.SITE,
        )

        parameter_definition(
            key=ParameterKeys.SITE_ADMIN_IMAGE,
            label="Admin/Ansprechpartner Foto",
            datatype=TapirParameterDatatype.STRING,
            initial_value="https://lueneburg.wirgarten.com/wp-content/uploads/sites/4/2023/03/lukas-heidelberg-higher-res.jpg",
            description="Ein Foto der Kontaktperson für Mitglieder",
            category=ParameterCategory.SITE,
        )

        parameter_definition(
            key=ParameterKeys.SITE_PRIVACY_LINK,
            label="Link zur Datenschutzerklärung",
            datatype=TapirParameterDatatype.STRING,
            initial_value="https://lueneburg.wirgarten.com/datenschutzerklaerung",
            description="Der Link zur Datenschutzerklärung. Beispiel: 'https://lueneburg.wirgarten.com/datenschutzerklaerung'",
            category=ParameterCategory.SITE,
            meta=ParameterMeta(validators=[URLValidator()]),
        )

        parameter_definition(
            key=ParameterKeys.SITE_FAQ_LINK,
            label="Link zum Mitglieder-FAQ",
            datatype=TapirParameterDatatype.STRING,
            initial_value="https://lueneburg.wirgarten.com/faq",
            description="Der Link zum FAQ für Mitglieder",
            category=ParameterCategory.SITE,
            meta=ParameterMeta(validators=[URLValidator()]),
        )

        parameter_definition(
            key=ParameterKeys.COOP_MIN_SHARES,
            label="Mindestanzahl Genossenschaftsanteile",
            datatype=TapirParameterDatatype.INTEGER,
            initial_value=2,
            description="Die Mindestanzahl der Genossenschaftsanteile die ein neues Mitglied zeichnen muss.",
            category=ParameterCategory.COOP,
            order_priority=1000,
            meta=ParameterMeta(validators=[MinValueValidator(limit_value=0)]),
        )

        parameter_definition(
            key=ParameterKeys.COOP_STATUTE_LINK,
            label="Link zur Satzung",
            datatype=TapirParameterDatatype.STRING,
            initial_value="https://lueneburg.wirgarten.com/satzung",
            description="Der Link zur Satzung der Genossenschaft.",
            category=ParameterCategory.COOP,
            meta=ParameterMeta(validators=[URLValidator()]),
        )

        parameter_definition(
            key=ParameterKeys.COOP_INFO_LINK,
            label="Link zu weiteren Infos über die Genossenschaft",
            datatype=TapirParameterDatatype.STRING,
            initial_value="https://lueneburg.wirgarten.com/genossenschaft/",
            description="Der Link zu weiteren Infos über die Genossenschaft/Mitgliedschaft.",
            category=ParameterCategory.COOP,
            meta=ParameterMeta(validators=[URLValidator()]),
        )

        parameter_definition(
            key=ParameterKeys.HARVEST_NEGATIVE_SOLIPRICE_ENABLED,
            label="Solidarpreise möglich",
            datatype=TapirParameterDatatype.INTEGER,
            initial_value=2,
            description="Aktiviert oder deaktiviert niedrigere Preise für Ernteanteile oder aktiviert die automatische Berechnung.",
            category=ParameterCategory.HARVEST,
            meta=ParameterMeta(
                options=[
                    (
                        0,
                        "Nur positive Solidarpreise möglich (Mitglieder können keinen niedrigeren Preis wählen)",
                    ),
                    (
                        1,
                        "Negative Solidarpreise möglich (Mitglieder können immer einen niedrigeren Preis wählen)",
                    ),
                    (
                        2,
                        "Automatische Berechnung (niedrigere Preise sind möglich, wenn genügend Mitglieder mehr zahlen)",
                    ),
                ]
            ),
        )

        parameter_definition(
            key=ParameterKeys.SUPPLIER_LIST_PRODUCT_TYPES,
            label="Produkte für Lieferantenlisten",
            datatype=TapirParameterDatatype.STRING,
            initial_value="Hühneranteile",
            description="Komma-separierte Liste der Zusatzabos für die eine Lieferantenliste erzeugt werden soll.",
            category=ParameterCategory.SUPPLIER_LIST,
        )

        parameter_definition(
            key=ParameterKeys.SUPPLIER_LIST_SEND_ADMIN_EMAIL,
            label="Automatische Email an Admin",
            datatype=TapirParameterDatatype.BOOLEAN,
            initial_value=True,
            description="Wenn aktiv, dann wird automatisch wöchentlich eine Email mit den Lieferantenlisten an den Admin versandt.",
            category=ParameterCategory.SUPPLIER_LIST,
        )

        parameter_definition(
            key=ParameterKeys.PICKING_PRODUCT_TYPES,
            label="Produkte für Kommisionierliste",
            datatype=TapirParameterDatatype.STRING,
            initial_value="Ernteanteile",
            description="Komma-separierte Liste der Zusatzabos für die eine Kommissionierliste erzeugt werden soll.",
            category=ParameterCategory.PICKING,
            order_priority=4,
        )

        parameter_definition(
            key=ParameterKeys.PICKING_SEND_ADMIN_EMAIL,
            label="Automatische Email an Admin",
            datatype=TapirParameterDatatype.BOOLEAN,
            initial_value=True,
            description="Wenn aktiv, dann wird automatisch wöchentlich eine Email mit der Kommisionierliste an den Admin versandt.",
            category=ParameterCategory.PICKING,
            order_priority=5,
        )

        parameter_definition(
            key=ParameterKeys.PICKING_MODE,
            label="Kommissionierungsmodus",
            datatype=TapirParameterDatatype.STRING,
            initial_value=PICKING_MODE_SHARE,
            description="Ob Verteilstation-Kapazitäten nach Anteile oder Kisten berechnet werden",
            category=ParameterCategory.PICKING,
            order_priority=3,
            meta=ParameterMeta(options=OPTIONS_PICKING_MODE),
            enabled=is_debug_instance(),
        )

        parameter_definition(
            key=ParameterKeys.PICKING_BASKET_SIZES,
            label="Kistengrößen",
            datatype=TapirParameterDatatype.STRING,
            initial_value="kleine Kiste;normale Kiste;",
            description=f"Nur relevant beim Kommissionierungsmodus nach Kisten. Liste der Kistengrößen, mit ';' getrennt. Beispiel: 'kleine Kiste;normale Kiste;'",
            category=ParameterCategory.PICKING,
            order_priority=2,
            meta=ParameterMeta(
                validators=[BasketSizeCapacitiesService.validate_basket_sizes]
            ),
        )

        parameter_definition(
            key=ParameterKeys.PAYMENT_DUE_DAY,
            label="Fälligkeitsdatum der Beitragszahlungen (Tag des Monats)",
            datatype=TapirParameterDatatype.INTEGER,
            initial_value=15,
            description="Der Tag im Monat an dem Beitragszahlungen für Abonnements fällig sind.",
            category=ParameterCategory.PAYMENT,
            meta=ParameterMeta(
                validators=[
                    MinValueValidator(limit_value=1),
                    MaxValueValidator(limit_value=31),
                ]
            ),
            enabled=False,
        )

        parameter_definition(
            key=ParameterKeys.DELIVERY_DAY,
            label="Wochentag an dem Ware geliefert wird",
            datatype=TapirParameterDatatype.INTEGER,
            initial_value=2,
            description="Der Wochentag an dem die Ware zum Abholort geliefert wird.",
            category=ParameterCategory.DELIVERY,
            meta=ParameterMeta(options=OPTIONS_WEEKDAYS),
        )

        parameter_definition(
            key=ParameterKeys.COOP_SHARES_INDEPENDENT_FROM_HARVEST_SHARES,
            label="Genossenschaftsanteile separat von Ernteanteilen zeichenbar",
            datatype=TapirParameterDatatype.BOOLEAN,
            initial_value=False,
            description="Genossenschaftsanteile sind vom Mitglied separat von Ernteanteilen zeichenbar.",
            category=ParameterCategory.COOP,
            meta=ParameterMeta(
                options=[
                    (True, "separat zeichenbar"),
                    (False, "nicht separat zeichenbar"),
                ]
            ),
            order_priority=800,
        )

        MEMBER_RENEWAL_ALERT_VARS = [
            "member",
            "contract_end_date",
            "next_period_start_date",
            "next_period_end_date",
        ]

        parameter_definition(
            key=ParameterKeys.MEMBER_RENEWAL_ALERT_UNKOWN_HEADER,
            label="Überschrift: Hinweis zur Vertragsverlängerung -> Mitglied hat weder verlängert noch gekündigt",
            datatype=TapirParameterDatatype.STRING,
            initial_value="{member.first_name}, dein Ernteanteil läuft bald aus!",
            description="Überschrift der Hinweisbox. Dieser Hinweis wird angezeigt, sofern das Mitglied seine Verträge weder verlängert noch explizit gekündigt hat (erscheint 3 Monate vor Beginn der nächsten Vertragsperiode im Mitgliederbereich).",
            category=ParameterCategory.MEMBER_DASHBOARD,
            order_priority=801,
            meta=ParameterMeta(
                vars_hint=MEMBER_RENEWAL_ALERT_VARS,
            ),
        )

        parameter_definition(
            key=ParameterKeys.MEMBER_RENEWAL_ALERT_UNKOWN_CONTENT,
            label="Text: Hinweis zur Vertragsverlängerung -> Mitglied hat weder verlängert noch gekündigt",
            datatype=TapirParameterDatatype.STRING,
            initial_value="""Als <strong>bestehendes Mitglied</strong> hast du <strong>Vorrang</strong> beim Zeichnen von Ernteanteilen und Zusatzabos. Ab sofort kannst du deine Verträge für die <strong>nächste Saison</strong> verlängern.<br/><small>Andernfalls enden deine Verträge automatisch am {contract_end_date}.</small>""",
            description="Inhalt der Hinweisbox (HTML). Dieser Hinweis wird angezeigt, sofern das Mitglied seine Verträge weder verlängert noch explizit gekündigt hat (erscheint 3 Monate vor Beginn der nächsten Vertragsperiode im Mitgliederbereich).",
            category=ParameterCategory.MEMBER_DASHBOARD,
            order_priority=800,
            meta=ParameterMeta(
                vars_hint=MEMBER_RENEWAL_ALERT_VARS,
                validators=[
                    validate_html,
                ],
                textarea=True,
            ),
        )

        parameter_definition(
            key=ParameterKeys.MEMBER_RENEWAL_ALERT_CANCELLED_HEADER,
            label="Überschrift: Hinweis zur Vertragsverlängerung -> Mitglied hat explizit gekündigt",
            datatype=TapirParameterDatatype.STRING,
            initial_value="Schade, dass du gehst {member.first_name}!",
            description="Überschrift der Hinweisbox. Dieser Hinweis wird angezeigt, wenn das Mitglied seine Verträge explizit zum Ende der Saison gekündigt hat (erscheint 3 Monate vor Beginn der nächsten Vertragsperiode im Mitgliederbereich).",
            category=ParameterCategory.MEMBER_DASHBOARD,
            order_priority=701,
            meta=ParameterMeta(
                vars_hint=MEMBER_RENEWAL_ALERT_VARS,
            ),
        )

        parameter_definition(
            key=ParameterKeys.MEMBER_RENEWAL_ALERT_CANCELLED_CONTENT,
            label="Text: Hinweis zur Vertragsverlängerung -> Mitglied hat explizit gekündigt",
            datatype=TapirParameterDatatype.STRING,
            initial_value="""Du wolltest keine neuen Ernteanteile für den Zeitraum <strong>{next_period_start_date} - {next_period_end_date}</strong> zeichnen. Hast du es dir anders überlegt? Dann verlängere jetzt hier deinen Erntevertrag.""",
            description="Inhalt der Hinweisbox (HTML). Dieser Hinweis wird angezeigt, wenn das Mitglied seine Verträge explizit zum Ende der Saison gekündigt hat (erscheint 3 Monate vor Beginn der nächsten Vertragsperiode im Mitgliederbereich).",
            category=ParameterCategory.MEMBER_DASHBOARD,
            order_priority=700,
            meta=ParameterMeta(
                textarea=True,
                vars_hint=MEMBER_RENEWAL_ALERT_VARS,
                validators=[
                    validate_html,
                ],
            ),
        )

        parameter_definition(
            key=ParameterKeys.MEMBER_RENEWAL_ALERT_RENEWED_HEADER,
            label="Überschrift: Hinweis zur Vertragsverlängerung -> Mitglied hat Verträge verlängert",
            datatype=TapirParameterDatatype.STRING,
            initial_value="Schön, dass du dabei bleibst {member.first_name}!",
            description="Überschrift der Hinweisbox. Dieser Hinweis wird angezeigt, wenn das Mitglied seine Verträge für die nächste Saison verlängert hat (erscheint 3 Monate vor Beginn der nächsten Vertragsperiode im Mitgliederbereich).",
            category=ParameterCategory.MEMBER_DASHBOARD,
            order_priority=601,
            meta=ParameterMeta(
                vars_hint=MEMBER_RENEWAL_ALERT_VARS,
            ),
        )

        parameter_definition(
            key=ParameterKeys.MEMBER_RENEWAL_ALERT_RENEWED_CONTENT,
            label="Text: Hinweis zur Vertragsverlängerung -> Mitglied hat Verträge verlängert",
            datatype=TapirParameterDatatype.STRING,
            initial_value="Deine Verträge wurden verlängert vom <strong>{next_period_start_date} - {next_period_end_date}</strong>.",
            description="Inhalt der Hinweisbox (HTML). Dieser Hinweis wird angezeigt, wenn das Mitglied seine Verträge für die nächste Saison verlängert hat (erscheint 3 Monate vor Beginn der nächsten Vertragsperiode im Mitgliederbereich).",
            category=ParameterCategory.MEMBER_DASHBOARD,
            order_priority=600,
            meta=ParameterMeta(
                vars_hint=MEMBER_RENEWAL_ALERT_VARS + ["contract_list"],
                validators=[
                    validate_html,
                ],
                textarea=True,
            ),
        )

        parameter_definition(
            key=ParameterKeys.MEMBER_RENEWAL_ALERT_WAITLIST_HEADER,
            label="Überschrift: Hinweis zur Vertragsverlängerung -> Keine Kapazität (Warteliste)",
            datatype=TapirParameterDatatype.STRING,
            initial_value="Wir haben keine Ernteanteile mehr, {member.first_name}!",
            description="Überschrift der Hinweisbox. Dieser Hinweis wird angezeigt, wenn das Mitglied weder gekündigt noch verlängert hat, aber die Kapazität für Ernteanteile aufgebraucht ist (erscheint 3 Monate vor Beginn der nächsten Vertragsperiode im Mitgliederbereich).",
            category=ParameterCategory.MEMBER_DASHBOARD,
            order_priority=501,
            meta=ParameterMeta(vars_hint=MEMBER_RENEWAL_ALERT_VARS),
        )

        parameter_definition(
            key=ParameterKeys.MEMBER_RENEWAL_ALERT_WAITLIST_CONTENT,
            label="Text: Hinweis zur Vertragsverlängerung -> Keine Kapazität (Warteliste)",
            datatype=TapirParameterDatatype.STRING,
            initial_value="Deine Verträge enden am <strong>{contract_end_date}</strong>. Leider gibt es keine freien Ernteanteile mehr für die nächste Anbausaison. Wenn du möchtest, benachrichtigen wir dich sobald wir wieder freie Ernteanteile haben.",
            description="Inhalt der Hinweisbox (HTML). Dieser Hinweis wird angezeigt, wenn das Mitglied weder gekündigt noch verlängert hat, aber die Kapazität für Ernteanteile aufgebraucht ist (erscheint 3 Monate vor Beginn der nächsten Vertragsperiode im Mitgliederbereich).",
            category=ParameterCategory.MEMBER_DASHBOARD,
            order_priority=500,
            meta=ParameterMeta(
                vars_hint=MEMBER_RENEWAL_ALERT_VARS,
                validators=[
                    validate_html,
                ],
                textarea=True,
            ),
        )

        parameter_definition(
            key=ParameterKeys.MEMBER_CANCELLATION_REASON_CHOICES,
            label="Kündigungsgründe",
            datatype=TapirParameterDatatype.STRING,
            initial_value="Menge (zu viel); Menge (zu wenig); Preis; Vielfalt; Qualität; Weg-/Umzug",
            description="Die Kündigungsgründe, die ein Mitglied bei der Kündigung auswählen kann. Die einzelnen Gründe werden durch Semikolon ';' getrennt angegeben.",
            category=ParameterCategory.MEMBER_DASHBOARD,
            order_priority=400,
        )

        def get_default_product_type():
            if not hasattr(settings, "BASE_PRODUCT_NAME"):
                raise ValueError(
                    "BASE_PRODUCT_NAME is not set in tapir/wirgarten/settings/site.py"
                )

            default_product_type = ProductType.objects.filter(
                name=settings.BASE_PRODUCT_NAME
            )
            return (
                default_product_type.first().id
                if default_product_type.exists()
                else None
            )

        parameter_definition(
            key=ParameterKeys.COOP_BASE_PRODUCT_TYPE,
            label="Basis Produkttyp",
            datatype=TapirParameterDatatype.STRING,
            initial_value=BaseProductTypeService.VALUE_NO_BASE_PRODUCT_TYPE,
            description="Der Basis Produkttyp. Andere Produkte können nicht bestellt werden, ohne einen Vertrag für den Basis Produkttypen.",
            category=ParameterCategory.COOP,
            meta=ParameterMeta(
                options=BaseProductTypeService.get_options_for_base_product_type_parameter()
            ),
            enabled=is_debug_instance(),
        )

        DEFAULT_EMAIL_VARS = [
            "year_current",
            "year_next",
            "year_overnext",
            "admin_name",
            "admin_telephone",
            "admin_image",
            "site_name",
            "site_email",
        ]
        DEFAULT_EMAIL_MEMBER_VARS = ["member", "last_pickup_date"]

        parameter_definition(
            key=ParameterKeys.EMAIL_CANCELLATION_CONFIRMATION_SUBJECT,
            label="Betreff: Email 'Kündigungsbestätigung'",
            datatype=TapirParameterDatatype.STRING,
            initial_value="Kündigungsbestätigung",
            description="Betreff der Email, die bei Kündigung sofort an das Mitglied verschickt wird.",
            category=ParameterCategory.EMAIL,
            order_priority=9999,
        )

        parameter_definition(
            key=ParameterKeys.EMAIL_CANCELLATION_CONFIRMATION_CONTENT,
            label="Inhalt: Email 'Kündigungsbestätigung'",
            datatype=TapirParameterDatatype.STRING,
            initial_value="""Moin {member.first_name}, 

wir finden es sehr schade, dass Du deinen Erntevertrag kündigen willst, was wir dir hiermit zum <strong>{contract_end_date}</strong> bestätigen.

Wir freuen uns, wenn du uns mehr über deine Kündigungsgründe erzählen würdest. Das hilft uns immer zu schauen, ob und was wir verbessern können.
Für uns wäre es zudem sehr hilfreich, wenn Du dich mal in deinem Freundes- und Bekanntenkreis umhört, ob jemand deinen Ernteanteil eventuell übernehmen will, damit die Genossenschaft ausreichend finanziert ist. 
Du kannst deinen Erntevertrag dann auch schon vor Ablauf des Vertrages auf diese Person übertragen. Melde dich gerne einfach. 

Viele Grüße von {admin_name} aus deinem {site_name}""",
            description="Inhalt der Email (HTML), die bei Kündigung sofort an das Mitglied verschickt wird.",
            category=ParameterCategory.EMAIL,
            order_priority=9998,
            meta=ParameterMeta(
                vars_hint=[
                    "contract_end_date",
                    "contract_list",
                ]
                + DEFAULT_EMAIL_MEMBER_VARS
                + DEFAULT_EMAIL_VARS,
                validators=[
                    validate_html,
                ],
                textarea=True,
            ),
        )

        parameter_definition(
            key=ParameterKeys.EMAIL_NOT_RENEWED_CONFIRMATION_SUBJECT,
            label="Betreff: Email 'Bestätigung: Explizit nicht verlängert'",
            datatype=TapirParameterDatatype.STRING,
            initial_value="Schade, dass du gehst!",
            description="Betreff der Email, die bei expliziter nicht-Verlängerung sofort an das Mitglied verschickt wird.",
            category=ParameterCategory.EMAIL,
            order_priority=9979,
        )

        parameter_definition(
            key=ParameterKeys.EMAIL_NOT_RENEWED_CONFIRMATION_CONTENT,
            label="Inhalt: Email 'Bestätigung: Explizit nicht verlängert'",
            datatype=TapirParameterDatatype.STRING,
            initial_value="""Liebe/r {member.first_name},

vielen Dank, dass du uns mitteilst, dass du deinen Ernteertrag nicht verlängern wirst - das hilft uns sehr bei der Planung! Aber trotzdem: Schade, dass Du gehst! Wir danken dir für dein Vertrauen und deine Unterstützung bis hierher!

Es wäre super, wenn Du deinen Freund:innen und Bekannten vom WirGarten erzählst. Denn unsere Genossenschaft kann nur weiter bestehen, wenn ausreichend Menschen den Betrieb und unsere Art der Landwirtschaft unterstützen. Vielen Dank dafür!

Wenn du es dir bis zu deinem Vertragsende doch anders überlegst, kannst du deinen Vertrag über den Mitgliederbereich einfach verlängern.

Aber auch wenn du keinen Ernteanteil mehr beziehst, freuen wir uns natürlich, dich bald mal wieder im WirGarten oder anderswo zu treffen!

Viele Grüße!
{admin_name} für das WirGarten-Team

P.S.: Es würde uns sehr helfen, wenn du uns Feedback gibt, warum du nicht verlängerst - antworte dazu einfach auf diese e-Mail.""",
            description="Inhalt der Email (HTML), die bei expliziter nicht-Verlängerung sofort an das Mitglied verschickt wird.",
            category=ParameterCategory.EMAIL,
            order_priority=9978,
            meta=ParameterMeta(
                vars_hint=[
                    "contract_end_date",
                    "contract_list",
                ]
                + DEFAULT_EMAIL_MEMBER_VARS
                + DEFAULT_EMAIL_VARS,
                validators=[
                    validate_html,
                ],
                textarea=True,
            ),
        )

        parameter_definition(
            key=ParameterKeys.EMAIL_CONTRACT_END_REMINDER_SUBJECT,
            label="Betreff: Email 'Vertrags-/Lieferende'",
            datatype=TapirParameterDatatype.STRING,
            initial_value="Dein letzter Ernteanteil",
            description="Betreff der Email, die bei Vertragsende nach der letzten Lieferung an das Mitglied geschickt wird.",
            category=ParameterCategory.EMAIL,
            order_priority=7999,
        )

        parameter_definition(
            key=ParameterKeys.EMAIL_CONTRACT_END_REMINDER_CONTENT,
            label="Inhalt: Email 'Vertrags-/Lieferende'",
            datatype=TapirParameterDatatype.STRING,
            initial_value="""Liebe/r {member.first_name}

Du hast diese Woche deine letzte Abholung gehabt. 

Folgende Produktverträge sind nun abgelaufen:

{contract_list}

Wenn du bereits Mitglied unserer Genossenschaft bist, bleibt dein Zugang zum Mitgliederbereich bestehen und du kannst - wenn Ernteanteile verfügbar sind - jederzeit über den Mitgliederbereich einen neuen Ernteanteil abschließen.

Wenn dies die letzte Abholung in deinem Probemonat war und du auch deinen Beitritt zur Genossenschaft widerrufen hast, löschen wir den Zugang zum Mitgliederbereich in den nächsten Tagen. Dann kannst du über unsere Website lueneburg.wirgarten.com einen neuen Ernteertrag abschließen, wenn du es dir anders überlegst.

Egal ob letzte Lieferung nach dem Probemonat oder nach einer oder mehreren Saisons - wir danken dir für deine Unterstützung und dein Vertrauen und freuen uns, dich auch ohne Ernteanteil mal wieder im WirGarten zu treffen!

Wenn du noch eine Frage oder Rückmeldung hast, melde dich gerne bei uns!

Viele Grüße und alles Gute,
{admin_name} aus deinem {site_name}

P.S.: Erzähle gerne Freund:innen, Nachbar:innen, Kolleg:innen in Lüneburg vom WirGarten!""",
            description="Inhalt der Email (HTML), die bei Vertragsende nach der letzten Lieferung an das Mitglied geschickt wird.",
            category=ParameterCategory.EMAIL,
            order_priority=7998,
            meta=ParameterMeta(
                vars_hint=DEFAULT_EMAIL_MEMBER_VARS
                + DEFAULT_EMAIL_VARS
                + ["contract_list"],
                validators=[
                    validate_html,
                ],
                textarea=True,
            ),
        )

        parameter_definition(
            key=ParameterKeys.EMAIL_CONTRACT_ORDER_CONFIRMATION_SUBJECT,
            label="Betreff: Email 'Bestellbestätigung'",
            datatype=TapirParameterDatatype.STRING,
            initial_value="Deine Vertragsdaten + Informationen zum Mitgliederbereich",
            description="Betreff der Email, die bei Vertragsabschluss/-verlängerung sofort an das Mitglied geschickt wird.",
            category=ParameterCategory.EMAIL,
            order_priority=6999,
        )

        parameter_definition(
            key=ParameterKeys.EMAIL_CONTRACT_ORDER_CONFIRMATION_CONTENT,
            label="Inhalt: Email 'Bestelllbestätigung'",
            datatype=TapirParameterDatatype.STRING,
            initial_value="""Liebe/r {member.first_name},

nachfolgend findest du alle wichtigen Vertragsdetails nochmal im Überblick:

{contract_list}

Wenn du <strong>Neumitglied</strong> bist, erhältst du in Kürze außerdem eine automatische Mail aus tapir (das ist unsere Mitglieder- und Ernteverwaltungssoftware), in der du gebeten wirst, dein Konto in tapir zu verifizieren. Bitte klicke einfach auf den Link und setze dann dein Passwort. Danach wirst du direkt in den Mitgliederbereich weitergeleitet. Im Mitgliederbereich findest du eine Übersicht über alle deine Verträge und kannst deine Daten, aber z.B. auch deinen Abholort, jederzeit ändern. Außerdem schicken wir dir  eine Willkommensmail mit allen wichtigen Informationen für Neumitglieder.

Wenn du schon <strong>Mitglied im WirGarten Lüneburg bist</strong>, hast du bereits einen Zugang zum Mitgliederbereich. Wir melden uns dann kurz vor der ersten Abholung der neuen Vertragslaufzeit nochmal mit einer Infomail bei dir!

Solltest du Fragen oder Unklarheiten haben, kannst du dich bei Lukas melden:

<strong>{admin_name}</strong>
{admin_telephone}
{site_email}

<img src="{admin_image}"/>
""",
            description="Inhalt der Email (HTML), die bei Vertragsende nach der letzten Lieferung an das Mitglied geschickt wird.",
            category=ParameterCategory.EMAIL,
            order_priority=6998,
            meta=ParameterMeta(
                vars_hint=[
                    "contract_list",
                    "contract_start_date",
                    "contract_end_date",
                    "first_pickup_date",
                ]
                + DEFAULT_EMAIL_MEMBER_VARS
                + DEFAULT_EMAIL_VARS,
                validators=[
                    validate_html,
                ],
                textarea=True,
            ),
        )

        parameter_definition(
            key=ParameterKeys.MEMBER_BYPASS_KEYCLOAK,
            label="TEMPORÄR: Umgehe Keycloak bei der Erstellung von Accounts",
            datatype=TapirParameterDatatype.BOOLEAN,
            initial_value=False,
            description="Wenn aktiv, dann werden User nur in Tapir angelegt, ohne den Keycloak Account. Solange das der Fall ist, können sich diese User nicht anmelden.",
            category=ParameterCategory.MEMBER_DASHBOARD,
            enabled=False,
        )

        parameter_definition(
            key=ParameterKeys.EMAIL_CONTRACT_CHANGE_CONFIRMATION_SUBJECT,
            label="Betreff: Email 'Vertragsänderung'",
            datatype=TapirParameterDatatype.STRING,
            initial_value="Deine Vertragsänderung",
            description="Betreff der Email, die bei Erntevertragsänderung sofort an das Mitglied geschickt wird.",
            category=ParameterCategory.EMAIL,
            order_priority=6899,
        )

        parameter_definition(
            key=ParameterKeys.EMAIL_CONTRACT_CHANGE_CONFIRMATION_CONTENT,
            label="Inhalt: Email 'Vertragsänderung'",
            datatype=TapirParameterDatatype.STRING,
            initial_value="""Liebe/r {member.first_name},

wir bestätigen dir hiermit deine Vertragsänderung. Diese wird zum nächsten Monatsersten wirksam. Bis dahin bleiben deine Vertragsdaten gleich.

Deine neuen Daten sind:

{contract_list}

Im Mitgliederbereich findest du eine Zahlungs-und Lieferübersicht, da kannst du nochmal genau sehen, wann und wie die Änderung in Kraft tritt.

Wenn du Fragen hast oder dir etwas unklar ist, meld dich bitte bei uns!

Dein WirGarten-Team""",
            description="Inhalt der Email (HTML), die bei Erntevertragsänderung sofort an das Mitglied geschickt wird.",
            category=ParameterCategory.EMAIL,
            order_priority=6898,
            meta=ParameterMeta(
                vars_hint=[
                    "contract_list",
                    "contract_start_date",
                    "contract_end_date",
                    "first_pickup_date",
                ]
                + DEFAULT_EMAIL_MEMBER_VARS
                + DEFAULT_EMAIL_VARS,
                validators=[
                    validate_html,
                ],
                textarea=True,
            ),
        )

        parameter_definition(
            key=ParameterKeys.JOKERS_ENABLED,
            label="Joker-Feature einschalten",
            datatype=TapirParameterDatatype.BOOLEAN,
            initial_value=True,
            description="Temporäre Liefer-Pausen pro Mitglied erlauben",
            category=ParameterCategory.JOKERS,
            order_priority=3,
        )

        parameter_definition(
            key=ParameterKeys.JOKERS_AMOUNT_PER_CONTRACT,
            label="Joker pro Jahr",
            datatype=TapirParameterDatatype.INTEGER,
            initial_value=4,
            description="Anzahl an Joker das ein Mitglied pro Vertragsjahr einsetzen darf",
            category=ParameterCategory.JOKERS,
            order_priority=2,
        )

        parameter_definition(
            key=ParameterKeys.JOKERS_RESTRICTIONS,
            label="Besondere Einschränkungen",
            datatype=TapirParameterDatatype.STRING,
            initial_value="01.08.-31.08.[2];",
            description="""Zeiträume, in denen das Mitglied nur eine begrenzte Anzahl an Jokern setzen kann. 
            zB: maximal 2 Joker pro Mitglied im August.
            Format: StartDatum-EndDatum[AnzahlJoker];StartDatum-EndDatum[AnzahlJoker]
            Beispiel: 01.08.-31.08.[2];15.02.-20.03.[3] heißt maximal 2 Joker im Zeitraum 01.08. - 31.08. und maximal 3 Joker im Zeitraum 15.02. - 20.03..
            Wenn es keine Einschränkungen geben soll, bitte "disabled" eintragen.
            """,
            category=ParameterCategory.JOKERS,
            order_priority=1,
            meta=ParameterMeta(
                validators=[JokerManagementService.validate_joker_restrictions]
            ),
        )

        parameter_definition(
            key=ParameterKeys.SUBSCRIPTION_AUTOMATIC_RENEWAL,
            label="Automatische Verlängerung der Verträge",
            datatype=TapirParameterDatatype.BOOLEAN,
            initial_value=False,
            description="",
            category=ParameterCategory.SUBSCRIPTIONS,
            order_priority=3,
            enabled=is_debug_instance(),
        )

        parameter_definition(
            key=ParameterKeys.SUBSCRIPTION_DEFAULT_NOTICE_PERIOD,
            label="Kündigungsfrist",
            datatype=TapirParameterDatatype.INTEGER,
            initial_value=2,
            description="Bei automatischer Verlängerung der Verträge",
            category=ParameterCategory.SUBSCRIPTIONS,
            order_priority=2,
            enabled=is_debug_instance(),
        )

        parameter_definition(
            key=Parameter.SUBSCRIPTION_DEFAULT_NOTICE_PERIOD_UNIT,
            label="Einheit der Kündigungsfrist",
            datatype=TapirParameterDatatype.STRING,
            initial_value=NOTICE_PERIOD_UNIT_MONTHS,
            description="Ob der Feld Kündigungsfrist Monate oder Wochen angibt",
            category=ParameterCategory.SUBSCRIPTIONS,
            order_priority=1,
            meta=ParameterMeta(options=NOTICE_PERIOD_UNIT_OPTIONS),
            enabled=is_debug_instance(),
        )

        if getattr(settings, "DEBUG", False):
            parameter_definition(
                key=Parameter.TESTS_OVERRIDE_DATE,
                label="Datum setzen",
                datatype=TapirParameterDatatype.STRING,
                initial_value="2025-04-01 09:30",
                description="Setzt die Datum und Uhrzeit die von Tapir benutzt wird. Format ist YYYY-MM-DD HH:MM. "
                "Es kann auch 'disabled' eingetragen werden, dann werden die echte Datum und Uhrzeit verwendet. "
                "Dieses Parameter ist nur bei Test-Instanzen verfügbar.",
                category=ParameterCategory.TEST,
                order_priority=1,
                debug=True,
                meta=ParameterMeta(validators=[validate_iso_datetime_or_disabled]),
            )<|MERGE_RESOLUTION|>--- conflicted
+++ resolved
@@ -12,18 +12,15 @@
     TapirParameterDefinitionImporter,
 )
 from tapir.pickup_locations.config import OPTIONS_PICKING_MODE, PICKING_MODE_SHARE
-<<<<<<< HEAD
-from tapir.subscriptions.services.base_product_type_service import (
-    BaseProductTypeService,
-)
-from tapir.wirgarten.parameter_keys import ParameterKeys
-=======
 from tapir.subscriptions.config import (
     NOTICE_PERIOD_UNIT_MONTHS,
     NOTICE_PERIOD_UNIT_OPTIONS,
 )
+from tapir.subscriptions.services.base_product_type_service import (
+    BaseProductTypeService,
+)
 from tapir.wirgarten.is_debug_instance import is_debug_instance
->>>>>>> f3bedf53
+from tapir.wirgarten.parameter_keys import ParameterKeys
 
 OPTIONS_WEEKDAYS = [
     (0, _("Montag")),
@@ -52,110 +49,6 @@
     TEST = "Tests"
 
 
-<<<<<<< HEAD
-=======
-class Parameter:
-    MEMBER_PICKUP_LOCATION_CHANGE_UNTIL = (
-        f"{PREFIX}.member.pickup_location_change_until"
-    )
-    MEMBER_BYPASS_KEYCLOAK = f"{PREFIX}.temporarily.bypass_keycloak"
-    SITE_NAME = f"{PREFIX}.site.name"
-    SITE_STREET = f"{PREFIX}.site.street"
-    SITE_CITY = f"{PREFIX}.site.city"
-    SITE_EMAIL = f"{PREFIX}.site.email"
-    SITE_ADMIN_EMAIL = f"{PREFIX}.site.admin_email"
-    SITE_ADMIN_NAME = f"{PREFIX}.site.admin_name"
-    SITE_ADMIN_TELEPHONE = f"{PREFIX}.site.admin_telephone"
-    SITE_ADMIN_IMAGE = f"{PREFIX}.site.admin_image"
-    SITE_PRIVACY_LINK = f"{PREFIX}.site.privacy_link"
-    SITE_FAQ_LINK = f"{PREFIX}.site.faq_link"
-    COOP_MIN_SHARES = f"{PREFIX}.coop.min_shares"
-    COOP_STATUTE_LINK = f"{PREFIX}.coop.statute_link"
-    COOP_INFO_LINK = f"{PREFIX}.coop.info_link"
-    COOP_BASE_PRODUCT_TYPE = f"{PREFIX}.coop.base_product_type"
-    COOP_SHARES_INDEPENDENT_FROM_HARVEST_SHARES = f"{PREFIX}.coop.shares_independent"
-    HARVEST_NEGATIVE_SOLIPRICE_ENABLED = f"{PREFIX}.harvest.negative_soliprice_enabled"
-    SUPPLIER_LIST_PRODUCT_TYPES = f"{PREFIX}.supplier_list.product_types"
-    SUPPLIER_LIST_SEND_ADMIN_EMAIL = f"{PREFIX}.supplier_list.admin_email_enabled"
-    PICKING_SEND_ADMIN_EMAIL = f"{PREFIX}.pick_list.admin_email_enabled"
-    PICKING_PRODUCT_TYPES = f"{PREFIX}.pick_list.product_types"
-    PICKING_MODE = f"{PREFIX}.picking.picking_mode"
-    PICKING_BASKET_SIZES = f"{PREFIX}.picking.basket_sizes"
-    PAYMENT_DUE_DAY = f"{PREFIX}.payment.due_date"
-    DELIVERY_DAY = f"{PREFIX}.delivery.weekday"
-    MEMBER_RENEWAL_ALERT_UNKOWN_HEADER = (
-        f"{PREFIX}.member.dashboard.renewal_alert.unkown.header"
-    )
-    MEMBER_RENEWAL_ALERT_UNKOWN_CONTENT = (
-        f"{PREFIX}.member.dashboard.renewal_alert.unkown.content"
-    )
-    MEMBER_RENEWAL_ALERT_CANCELLED_HEADER = (
-        f"{PREFIX}.member.dashboard.renewal_alert.cancelled.header"
-    )
-    MEMBER_RENEWAL_ALERT_CANCELLED_CONTENT = (
-        f"{PREFIX}.member.dashboard.renewal_alert.cancelled.content"
-    )
-    MEMBER_RENEWAL_ALERT_RENEWED_HEADER = (
-        f"{PREFIX}.member.dashboard.renewal_alert.renewed.header"
-    )
-    MEMBER_RENEWAL_ALERT_RENEWED_CONTENT = (
-        f"{PREFIX}.member.dashboard.renewal_alert.renewed.content"
-    )
-    MEMBER_RENEWAL_ALERT_WAITLIST_HEADER = (
-        f"{PREFIX}.member.dashboard.renewal_alert.waitlist.header"
-    )
-    MEMBER_RENEWAL_ALERT_WAITLIST_CONTENT = (
-        f"{PREFIX}.member.dashboard.renewal_alert.waitlist.content"
-    )
-    MEMBER_CANCELLATION_REASON_CHOICES = f"{PREFIX}.member.cancellation_reason.choices"
-    EMAIL_CANCELLATION_CONFIRMATION_SUBJECT = (
-        f"{PREFIX}.email.cancellation_confirmation.subject"
-    )
-    EMAIL_CANCELLATION_CONFIRMATION_CONTENT = (
-        f"{PREFIX}.email.cancellation_confirmation.content"
-    )
-    EMAIL_NOT_RENEWED_CONFIRMATION_SUBJECT = (
-        f"{PREFIX}.email.not_renewed_confirmation.subject"
-    )
-    EMAIL_NOT_RENEWED_CONFIRMATION_CONTENT = (
-        f"{PREFIX}.email.not_renewed_confirmation.content"
-    )
-    EMAIL_CONTRACT_END_REMINDER_SUBJECT = (
-        f"{PREFIX}.email.contract_end_reminder.subject"
-    )
-    EMAIL_CONTRACT_END_REMINDER_CONTENT = (
-        f"{PREFIX}.email.contract_end_reminder.content"
-    )
-    EMAIL_CONTRACT_ORDER_CONFIRMATION_SUBJECT = (
-        f"{PREFIX}.email.contract_order_confirmation.subject"
-    )
-    EMAIL_CONTRACT_ORDER_CONFIRMATION_CONTENT = (
-        f"{PREFIX}.email.contract_order_confirmation.content"
-    )
-    EMAIL_CONTRACT_CHANGE_CONFIRMATION_SUBJECT = (
-        f"{PREFIX}.email.contract_change_confirmation.subject"
-    )
-    EMAIL_CONTRACT_CHANGE_CONFIRMATION_CONTENT = (
-        f"{PREFIX}.email.contract_change_confirmation.content"
-    )
-    JOKERS_ENABLED = f"{PREFIX}.jokers.enabled"
-    JOKERS_AMOUNT_PER_CONTRACT = f"{PREFIX}.jokers.amount_per_contract"
-    JOKERS_RESTRICTIONS = f"{PREFIX}.jokers.restrictions"
-    SUBSCRIPTION_AUTOMATIC_RENEWAL = f"{PREFIX}.subscriptions.automatic_renewal"
-    SUBSCRIPTION_DEFAULT_NOTICE_PERIOD = f"{PREFIX}.subscriptions.default_notice_period"
-    SUBSCRIPTION_DEFAULT_NOTICE_PERIOD_UNIT = (
-        f"{PREFIX}.subscriptions.default_notice_period_unit"
-    )
-    TESTS_OVERRIDE_DATE = f"{PREFIX}.tests.override_date"
-
-
-from tapir.configuration.models import (
-    TapirParameterDatatype,
-    TapirParameterDefinitionImporter,
-)
-
-
->>>>>>> f3bedf53
 class ParameterDefinitions(TapirParameterDefinitionImporter):
     def import_definitions(self):
         from tapir.configuration.parameter import ParameterMeta, parameter_definition
@@ -915,7 +808,7 @@
         )
 
         parameter_definition(
-            key=Parameter.SUBSCRIPTION_DEFAULT_NOTICE_PERIOD_UNIT,
+            key=ParameterKeys.SUBSCRIPTION_DEFAULT_NOTICE_PERIOD_UNIT,
             label="Einheit der Kündigungsfrist",
             datatype=TapirParameterDatatype.STRING,
             initial_value=NOTICE_PERIOD_UNIT_MONTHS,
@@ -928,7 +821,7 @@
 
         if getattr(settings, "DEBUG", False):
             parameter_definition(
-                key=Parameter.TESTS_OVERRIDE_DATE,
+                key=ParameterKeys.TESTS_OVERRIDE_DATE,
                 label="Datum setzen",
                 datatype=TapirParameterDatatype.STRING,
                 initial_value="2025-04-01 09:30",
