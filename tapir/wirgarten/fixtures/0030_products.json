[
  {
    "model": "wirgarten.Product",
    "pk": "UicJzTMc9y",
    "fields": {
      "name": "S",
      "type": "jW3l0EcsVM"
    }
  },
  {
    "model": "wirgarten.Product",
    "pk": "tF4a0ZonVw",
    "fields": {
      "name": "M",
      "type": "jW3l0EcsVM",
      "base": "True"
    }
  },
  {
    "model": "wirgarten.Product",
    "pk": "MBq0SqtZ6X",
    "fields": {
      "name": "L",
      "type": "jW3l0EcsVM"
    }
  },
  {
    "model": "wirgarten.Product",
    "pk": "ItpIuRUgoy",
    "fields": {
      "name": "XL",
      "type": "jW3l0EcsVM"
    }
  },
  {
    "model": "wirgarten.HarvestShareProduct",
    "pk": "UicJzTMc9y",
    "fields": {
      "min_coop_shares": 2
    }
  },
  {
    "model": "wirgarten.HarvestShareProduct",
    "pk": "tF4a0ZonVw",
    "fields": {
      "min_coop_shares": 3
    }
  },
  {
    "model": "wirgarten.HarvestShareProduct",
    "pk": "MBq0SqtZ6X",
    "fields": {
      "min_coop_shares": 4
    }
  },
  {
    "model": "wirgarten.HarvestShareProduct",
    "pk": "ItpIuRUgoy",
    "fields": {
      "min_coop_shares": 5
    }
  },
  {
    "model": "wirgarten.Product",
    "pk": "NGAwHvrHjD",
    "fields": {
<<<<<<< HEAD
      "name": "Ganze",
      "type": "Wv0JEzFQFa"
=======
      "name": "Volle",
      "type": "Wv0JEzFQFa",
      "base": "True"
>>>>>>> af0e4ad9
    }
  },
  {
    "model": "wirgarten.Product",
    "pk": "w6FlqZ1wSQ",
    "fields": {
      "name": "Halbe",
      "type": "Wv0JEzFQFa"
    }
  },
  {
    "model": "wirgarten.Product",
    "pk": "CgmCfyN3q1",
    "fields": {
      "name": "Mitgliedschaft",
      "type": "iOrXOQTZxy",
      "base": "True"
    }
  }
]<|MERGE_RESOLUTION|>--- conflicted
+++ resolved
@@ -64,14 +64,9 @@
     "model": "wirgarten.Product",
     "pk": "NGAwHvrHjD",
     "fields": {
-<<<<<<< HEAD
       "name": "Ganze",
-      "type": "Wv0JEzFQFa"
-=======
-      "name": "Volle",
       "type": "Wv0JEzFQFa",
       "base": "True"
->>>>>>> af0e4ad9
     }
   },
   {
