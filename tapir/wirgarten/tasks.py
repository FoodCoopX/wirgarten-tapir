import itertools
from collections import defaultdict
from datetime import datetime, date

from celery import shared_task
from django.db import transaction
from django.db.models import Sum
from django.utils import timezone

from tapir.configuration.parameter import get_parameter_value
from tapir.wirgarten.constants import ProductTypes
from tapir.wirgarten.models import (
    ExportedFile,
    Payment,
    Subscription,
    ProductType,
    PaymentTransaction,
    Product,
    Member,
)
from tapir.wirgarten.parameters import Parameter
from tapir.wirgarten.service.email import send_email
from tapir.wirgarten.service.file_export import export_file, begin_csv_string
from tapir.wirgarten.service.payment import (
    generate_new_payments,
    get_existing_payments,
)
from tapir.wirgarten.service.products import (
    get_active_product_types,
    get_active_subscriptions,
    get_future_subscriptions,
    get_product_price,
)
from tapir.wirgarten.utils import format_date


@shared_task
def export_pick_list_csv():
    """
    Exports a CSV file containing the pick list for the next delivery.
    """

    KEY_EMAIL = "E-Mail"
    KEY_FIRST_NAME = "Vorname"
    KEY_PICKUP_LOCATION = "Abholort"
    KEY_M_EQUIVALENT = "M-Äquivalent"

    base_type_id = get_parameter_value(Parameter.COOP_BASE_PRODUCT_TYPE)
    subscriptions = get_active_subscriptions().filter(product__type_id=base_type_id)
    grouped_subscriptions = defaultdict(list)

    # Populate the dictionary
    for subscription in subscriptions:
        grouped_subscriptions[subscription.member].append(subscription)

    variants = list(Product.objects.filter(type_id=base_type_id))
    variants.sort(key=lambda x: get_product_price(x).price)
    variant_names = [x.name for x in variants]

    output, writer = begin_csv_string(
        [
            KEY_EMAIL,
            KEY_FIRST_NAME,
            *variant_names,
            KEY_PICKUP_LOCATION,
            KEY_M_EQUIVALENT,
        ]
    )

    base_price = get_product_price(
        Product.objects.filter(type_id=base_type_id, base=True).first()
    ).price
    for member, subs in grouped_subscriptions.items():
        subs.sort(key=lambda x: x.product.name)
        grouped_subs = {
            key: f"{sum(map(lambda x: x.quantity, group))} Stück"
            for key, group in itertools.groupby(subs, key=lambda sub: sub.product.name)
        }

        sum_without_soli = sum(map(lambda x: x.total_price_without_soli, subs))
        m_equivalents = round(sum_without_soli / base_price, 2)

        writer.writerow(
            {
                KEY_EMAIL: member.email,
                KEY_FIRST_NAME: member.first_name,
                KEY_PICKUP_LOCATION: member.pickup_location.name,
                KEY_M_EQUIVALENT: m_equivalents,
                **grouped_subs,
            }
        )

    export_file(
        filename="Kommissionierliste",
        filetype=ExportedFile.FileType.CSV,
        content=bytes("".join(output.csv_string), "utf-8"),
        send_email=get_parameter_value(Parameter.PICK_LIST_SEND_ADMIN_EMAIL),
    )


@shared_task
def export_supplier_list_csv():
    """
    Sums the quantity of product variants exports a list as CSV per product type.
    """

    KEY_PRODUCT = "Produkt"
    KEY_QUANTITY = "Anzahl"

    def create_csv_string(product_type: str):
        product_type = all_product_types[product_type]

        if product_type is None:
            print(
                f"""export_supplier_list_csv(): Ignoring unknown product type value in parameter '{Parameter.SUPPLIER_LIST_PRODUCT_TYPES}': {product_type}. Possible values: {all_product_types.keys}"""
            )
            return None

        now = timezone.now()
        sums = (
            Subscription.objects.filter(
                start_date__lte=now, end_date__gte=now, product__type=product_type
            )
            .order_by("product__name")
            .values("product__name")
            .annotate(quantity_sum=Sum("quantity"))
        )

        output, writer = begin_csv_string([KEY_PRODUCT, KEY_QUANTITY])

        for variant in sums:
            writer.writerow(
                {
                    KEY_PRODUCT: variant["product__name"],
                    KEY_QUANTITY: variant["quantity_sum"],
                }
            )

        return "".join(output.csv_string)

    all_product_types = {pt.name: pt for pt in get_active_product_types()}
    include_product_types = get_parameter_value(
        Parameter.SUPPLIER_LIST_PRODUCT_TYPES
    ).split(",")
    for _type_name in include_product_types:
        type_name = _type_name.strip()
        data = create_csv_string(type_name)

        if data is not None:
            export_file(
                filename=f"Lieferant_{type_name}",
                filetype=ExportedFile.FileType.CSV,
                content=bytes(data, "utf-8"),
                send_email=get_parameter_value(
                    Parameter.SUPPLIER_LIST_SEND_ADMIN_EMAIL
                ),
            )


@shared_task
def export_harvest_share_subscriber_emails():
    """
    Exports the names and email addresses of members with active harvest share subscriptions.
    The exported list will be used by the newsletter sender (everyone in the list gets the newsleter).
    """

    KEY_FIRST_NAME = "Vorname"
    KEY_LAST_NAME = "Nachname"
    KEY_VARIANTS = "Ernteanteile"
    KEY_EMAIL = "Email"

    def create_csv_string():
        output, writer = begin_csv_string(
            [KEY_FIRST_NAME, KEY_LAST_NAME, KEY_VARIANTS, KEY_EMAIL]
        )
        for member, subs in itertools.groupby(
            get_active_subscriptions()
            .filter(product__type__name=ProductTypes.HARVEST_SHARES)
            .order_by("member_id"),
            lambda x: x.member,
        ):
            writer.writerow(
                {
                    KEY_FIRST_NAME: member.first_name,
                    KEY_LAST_NAME: member.last_name,
                    KEY_VARIANTS: ", ".join(subs),
                    KEY_EMAIL: member.email,
                }
            )
        return "".join(output.csv_string)

    export_file(
        filename="Erntepost_Empfänger",
        filetype=ExportedFile.FileType.CSV,
        content=bytes(create_csv_string(), "utf-8"),
        send_email=True,
    )


@shared_task
def send_email_member_contract_end_reminder(member_id):
    member = Member.objects.get(pk=member_id)
<<<<<<< HEAD

    today = date.today()
    if (
        get_active_subscriptions().filter(member=member).exists()
        and not get_future_subscriptions()
        .filter(member=member, start_date__gt=today)
        .exists()
    ):

        send_email(
            to_email=[member.email],
            subject=get_parameter_value(Parameter.EMAIL_CONTRACT_END_REMINDER_SUBJECT),
            content=get_parameter_value(Parameter.EMAIL_CONTRACT_END_REMINDER_CONTENT),
        )
    else:
        print(
            f"[task] send_email_member_contract_end_reminder: skipping email, because {member} has no active contract OR has a future contract"
        )


@shared_task
@transaction.atomic
def export_payment_parts_csv():
    due_date = datetime.today().replace(
=======

    today = date.today()
    if (
        get_active_subscriptions().filter(member=member).exists()
        and not get_future_subscriptions()
        .filter(member=member, start_date__gt=today)
        .exists()
    ):
        send_email(
            to_email=[member.email],
            subject=get_parameter_value(Parameter.EMAIL_CONTRACT_END_REMINDER_SUBJECT),
            content=get_parameter_value(Parameter.EMAIL_CONTRACT_END_REMINDER_CONTENT),
        )
    else:
        print(
            f"[task] send_email_member_contract_end_reminder: skipping email, because {member} has no active contract OR has a future contract"
        )


@shared_task
@transaction.atomic
def export_payment_parts_csv(reference_date = date.today()):
    due_date = reference_date.replace(
>>>>>>> a5e2da46
        day=get_parameter_value(Parameter.PAYMENT_DUE_DAY)
    )
    existing_payments = get_existing_payments(due_date)
    payments = Payment.objects.bulk_create(generate_new_payments(due_date))
    payments.extend(existing_payments)

<<<<<<< HEAD
    payments.sort(key=lambda x: x.type)
=======
    payments.sort(key=lambda x: x.type if x.type else "")
>>>>>>> a5e2da46
    payments_grouped = {
        key: list(group)
        for key, group in itertools.groupby(payments, key=lambda x: x.type)
    }

    # export for product types
    for pt in get_active_product_types():
        export_product_or_coop_payment_csv(
            pt, payments_grouped[pt.name] if pt.name in payments_grouped else []
        )

    # export for coop shares
    export_product_or_coop_payment_csv(
        False,
        payments_grouped["Genossenschaftsanteile"]
        if "Genossenschaftsanteile" in payments_grouped
        else [],
    )


def export_product_or_coop_payment_csv(
    product_type: bool | ProductType, payments: list[Payment]
):
    KEY_NAME = "Name"
    KEY_IBAN = "IBAN"
    KEY_AMOUNT = "Betrag"
    KEY_VERWENDUNGSZWECK = "Verwendungszweck"
    KEY_MANDATE_REF = "Mandatsreferenz"
    KEY_MANDATE_DATE = "Mandatsdatum"

    output, writer = begin_csv_string(
        [
            KEY_NAME,
            KEY_IBAN,
            KEY_AMOUNT,
            KEY_VERWENDUNGSZWECK,
            KEY_MANDATE_REF,
            KEY_MANDATE_DATE,
        ]
    )

    for payment in payments:
        verwendungszweck = payment.mandate_ref.member.last_name + (
            " Geschäftsanteile" if not product_type else " " + product_type.name
        )

        writer.writerow(
            {
                KEY_NAME: f"{payment.mandate_ref.member.first_name} {payment.mandate_ref.member.last_name}",
                KEY_IBAN: payment.mandate_ref.member.iban,
                KEY_AMOUNT: payment.amount,
                KEY_VERWENDUNGSZWECK: verwendungszweck,
                KEY_MANDATE_REF: payment.mandate_ref.ref,
                KEY_MANDATE_DATE: format_date(payment.mandate_ref.member.sepa_consent),
            }
        )

    payment_type = product_type.name if product_type else "Geschäftsanteile"
    file = export_file(
        filename=(payment_type) + "-Einzahlungen",
        filetype=ExportedFile.FileType.CSV,
        content=bytes("".join(output.csv_string), "utf-8"),
        send_email=True,
    )
    transaction = PaymentTransaction.objects.create(file=file, type=payment_type)
    for p in payments:
        p.transaction = transaction
        p.save()


@shared_task
def generate_member_numbers():
    members = Member.objects.filter(member_no__isnull=True)
    today = date.today()
    for member in members:
        if member.coop_shares_quantity > 0 and member.coop_entry_date <= today:
            member.save()
            print(f"[task] generate_member_numbers: generated member_no for {member}")<|MERGE_RESOLUTION|>--- conflicted
+++ resolved
@@ -200,32 +200,6 @@
 @shared_task
 def send_email_member_contract_end_reminder(member_id):
     member = Member.objects.get(pk=member_id)
-<<<<<<< HEAD
-
-    today = date.today()
-    if (
-        get_active_subscriptions().filter(member=member).exists()
-        and not get_future_subscriptions()
-        .filter(member=member, start_date__gt=today)
-        .exists()
-    ):
-
-        send_email(
-            to_email=[member.email],
-            subject=get_parameter_value(Parameter.EMAIL_CONTRACT_END_REMINDER_SUBJECT),
-            content=get_parameter_value(Parameter.EMAIL_CONTRACT_END_REMINDER_CONTENT),
-        )
-    else:
-        print(
-            f"[task] send_email_member_contract_end_reminder: skipping email, because {member} has no active contract OR has a future contract"
-        )
-
-
-@shared_task
-@transaction.atomic
-def export_payment_parts_csv():
-    due_date = datetime.today().replace(
-=======
 
     today = date.today()
     if (
@@ -249,18 +223,13 @@
 @transaction.atomic
 def export_payment_parts_csv(reference_date = date.today()):
     due_date = reference_date.replace(
->>>>>>> a5e2da46
         day=get_parameter_value(Parameter.PAYMENT_DUE_DAY)
     )
     existing_payments = get_existing_payments(due_date)
     payments = Payment.objects.bulk_create(generate_new_payments(due_date))
     payments.extend(existing_payments)
 
-<<<<<<< HEAD
-    payments.sort(key=lambda x: x.type)
-=======
     payments.sort(key=lambda x: x.type if x.type else "")
->>>>>>> a5e2da46
     payments_grouped = {
         key: list(group)
         for key, group in itertools.groupby(payments, key=lambda x: x.type)
