let soliElem = document.getElementsByName('solidarity_price_harvest_shares')[0];
if(!soliElem){
    soliElem = document.getElementsByName('Harvest Shares-solidarity_price_harvest_shares')[0];
}
const origOptions = [...soliElem.options]

const calculatePrice = (harvest_share) => {
    const [key, price] = harvest_share.split(':');
    let elem = document.getElementsByName('Harvest Shares-' +key)[0]
    if(!elem){
        elem = document.getElementsByName(key)[0]
    }
    return elem.value * price;
};

var initHarvestShareSummary = (harvest_share_prices, solidarity_total, capacity_total) => {
    const resultElem = document.getElementById('harvest_shares_total');
    let customSoliElem = document.getElementById('id_solidarity_price_absolute_harvest_shares')
    if(!customSoliElem){
        customSoliElem = document.getElementById('id_Harvest Shares-solidarity_price_absolute_harvest_shares')
    }

<<<<<<< HEAD
    let customSoliElem = document.getElementById('id_solidarity_price_absolute_harvest_shares')
    if (!customSoliElem) {
        customSoliElem = document.getElementById('id_Harvest Shares-solidarity_price_absolute_harvest_shares')
    }


    const calculateTotalWithoutSoliPrice = () => harvest_share_prices.split(',').map(calculatePrice).reduce((a, b) => a + b);
    const calculateTotal = () => calculateTotalWithoutSoliPrice() * (1 + parseFloat(soliElem.value));
=======
    const calculateTotalWithoutSoliPrice = () => harvest_share_prices.split(',').map(calculatePrice).reduce((a,b) => a + b);
    const calculateTotal = () => {
        if(soliElem.value === 'custom'){
            return calculateTotalWithoutSoliPrice() + parseFloat(customSoliElem.value);
        } else  {
            return calculateTotalWithoutSoliPrice() * (1 + parseFloat(soliElem.value));
        }
    }
>>>>>>> 6d39a346

    const handleChange = (event, max_shares) => {
        if (event && max_shares) {
            if (event.target.value < 0) {
                event.target.value = 0;
            } else if (event.target.value > max_shares) {
                event.target.value = max_shares;
            }
        }

        while(calculateTotalWithoutSoliPrice() > capacity_total){
             event.target.value--;
         }

        resultElem.innerText = calculateTotal().toFixed(2);
        const totalWithoutSoli = calculateTotalWithoutSoliPrice()
        if (soliElem.value === 'custom'){
            customSoliElem.disabled = false
            customSoliElem.required = true
        } else {
            customSoliElem.disabled = true
            customSoliElem.value = (totalWithoutSoli * soliElem.value).toFixed(2)
        }

        filterSoliPriceOptions(totalWithoutSoli, solidarity_total);
    }

    customSoliElem.addEventListener('change', e => {
        if(e.target.value === 0 || e.target.value === NaN) {
            e.target.value = 0;
        }

        if(e.target.value < 0){
            e.target.value = 0;
        }

        e.target.value = parseFloat(e.target.value).toFixed(2);

        handleChange(e)
        }
    );

    const filterSoliPriceOptions = (shares_total, solidarity_total) => {
        const selected = soliElem.value;

        options = [...origOptions].filter(o => {
            if(o.value === 'custom'){
                return true;
            }

            const value = parseFloat(o.value)
            return value >= 0 || (-value * shares_total) < solidarity_total;
        })

        while(soliElem.firstChild){
            soliElem.removeChild(soliElem.firstChild);
        }

        const newSelectEl = soliElem.cloneNode(true);

        for (option of options){
            newSelectEl.appendChild(option)
        }

        soliElem.parentNode.replaceChild(newSelectEl, soliElem);
        soliElem = newSelectEl;

        const optArr = Array.from(options)
        const newSelected = optArr.some(o => o.value === selected) ? selected : optArr[optArr.length - 1].value;

        soliElem.value = newSelected;

        resultElem.innerText = calculateTotal().toFixed(2);
        soliElem.addEventListener("change", e => {
            // if the value is 'custom', we set the value of the custom input to the price without solidarity + at least 10€ + difference to get a round sum (10)
            if(e.target.value === 'custom'){
                    const priceWithoutSoli = calculateTotalWithoutSoliPrice()
                    customSoliElem.value = ((priceWithoutSoli + 20) - ((priceWithoutSoli) % 10) - priceWithoutSoli).toFixed(2)
            }

            handleChange(e)
        });
    };

    let noCapacity = true;
    harvest_share_prices.split(',').forEach(harvest_share => {
        const [key,price] = harvest_share.split(":");
        let input = document.getElementsByName('Harvest Shares-' + key)[0];
        if(!input){
            input = document.getElementsByName(key)[0];
        }
        input.addEventListener('change', e => handleChange(e, 10));
        input.min = 0;
        input.max = Math.max(0,Math.min(10, Math.floor(capacity_total / parseFloat(price))))
        if(input.max == 0){
            input.readOnly=true;
            input.value=0;
        } else {
            noCapacity = false;
        }
    });

    if(noCapacity){
        soliElem.readOnly=true;
        document.getElementById('no-capacity-warning').style.display='block';
    }

    handleChange();
}<|MERGE_RESOLUTION|>--- conflicted
+++ resolved
@@ -20,16 +20,6 @@
         customSoliElem = document.getElementById('id_Harvest Shares-solidarity_price_absolute_harvest_shares')
     }
 
-<<<<<<< HEAD
-    let customSoliElem = document.getElementById('id_solidarity_price_absolute_harvest_shares')
-    if (!customSoliElem) {
-        customSoliElem = document.getElementById('id_Harvest Shares-solidarity_price_absolute_harvest_shares')
-    }
-
-
-    const calculateTotalWithoutSoliPrice = () => harvest_share_prices.split(',').map(calculatePrice).reduce((a, b) => a + b);
-    const calculateTotal = () => calculateTotalWithoutSoliPrice() * (1 + parseFloat(soliElem.value));
-=======
     const calculateTotalWithoutSoliPrice = () => harvest_share_prices.split(',').map(calculatePrice).reduce((a,b) => a + b);
     const calculateTotal = () => {
         if(soliElem.value === 'custom'){
@@ -38,7 +28,6 @@
             return calculateTotalWithoutSoliPrice() * (1 + parseFloat(soliElem.value));
         }
     }
->>>>>>> 6d39a346
 
     const handleChange = (event, max_shares) => {
         if (event && max_shares) {
