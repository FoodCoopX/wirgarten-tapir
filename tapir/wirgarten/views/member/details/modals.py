from dateutil.relativedelta import relativedelta
from django.conf import settings
from django.contrib.auth.decorators import login_required
from django.db import transaction
from django.shortcuts import get_object_or_404
from django.views.decorators.csrf import csrf_protect
from django.views.decorators.http import require_http_methods
from tapir_mail.triggers.transactional_trigger import TransactionalTrigger

from tapir.accounts.models import UpdateTapirUserLogEntry
from tapir.configuration.parameter import get_parameter_value
from tapir.log.models import TextLogEntry
# FIXME: Lueneburg references!
from tapir.wirgarten.constants import Permission
from tapir.wirgarten.forms.member import (
    CancellationReasonForm,
    PersonalDataForm,
    SubscriptionRenewalForm,
    TrialCancellationForm,
    WaitingListForm,
)
from tapir.wirgarten.forms.pickup_location import PickupLocationChoiceForm
from tapir.wirgarten.forms.registration.coop_shares import CooperativeShareForm
from tapir.wirgarten.forms.registration.payment_data import PaymentDataForm
from tapir.wirgarten.forms.subscription import AdditionalProductForm, BaseProductForm
from tapir.wirgarten.models import (
    Member,
    MemberPickupLocation,
    PickupLocation,
    ProductType,
    QuestionaireCancellationReasonResponse,
    SubscriptionChangeLogEntry,
    WaitingListEntry,
)
from tapir.wirgarten.parameters import Parameter
from tapir.wirgarten.service.delivery import calculate_pickup_location_change_date
from tapir.wirgarten.service.member import (
    buy_cooperative_shares,
    create_wait_list_entry,
    get_next_contract_start_date,
    send_contract_change_confirmation,
    send_order_confirmation,
)
from tapir.wirgarten.service.payment import (
    get_active_subscriptions_grouped_by_product_type,
)
from tapir.wirgarten.service.products import (
    get_future_subscriptions,
    get_next_growing_period,
    is_product_type_available,
    get_future_subscriptions,
)
from tapir.wirgarten.tapirmail import Events
from tapir.wirgarten.utils import (
    check_permission_or_self,
    format_date,
    get_now,
    get_today,
    member_detail_url,
)
from tapir.wirgarten.views.modal import get_form_modal


@require_http_methods(["GET", "POST"])
@csrf_protect
@login_required
def get_member_personal_data_edit_form(request, **kwargs):
    pk = kwargs.pop("pk")

    check_permission_or_self(pk, request)

    kwargs["can_edit_name_and_birthdate"] = request.user.has_perm(
        Permission.Accounts.MANAGE
    )

    @transaction.atomic
    def save(member: Member):
        orig = Member.objects.get(id=member.id)
        UpdateTapirUserLogEntry().populate(
            old_model=orig, new_model=member, user=member, actor=request.user
        ).save()

        TransactionalTrigger.fire_action(Events.MEMBERAREA_CHANGE_DATA, member.email)

        member.save()

    return get_form_modal(
        request=request,
        form=PersonalDataForm,
        instance=Member.objects.get(pk=pk),
        handler=lambda x: save(x.instance),
        redirect_url_resolver=lambda _: member_detail_url(pk),
        **kwargs,
    )


@require_http_methods(["GET", "POST"])
@csrf_protect
@login_required
def get_pickup_location_choice_form(request, **kwargs):
    member_id = kwargs.pop("pk")
    check_permission_or_self(member_id, request)

    member = Member.objects.get(pk=member_id)
    next_month = get_today() + relativedelta(months=1, day=1)
    kwargs["initial"] = {
        "subs": get_active_subscriptions_grouped_by_product_type(
            member, reference_date=next_month
        ),
    }

    if member.pickup_location:
        kwargs["initial"]["initial"] = member.pickup_location.id

    @transaction.atomic
    def update_pickup_location(form):
        pickup_location_id = form.cleaned_data["pickup_location"].id
        change_date = (
            calculate_pickup_location_change_date()
            if member.pickup_location is not None
            else get_today()
        )

        qs = MemberPickupLocation.objects.filter(member=member)
        existing = qs.filter(valid_from=change_date)
        if existing.exists():
            found = existing.first()
            found.pickup_location_id = pickup_location_id
            found.save()
        else:
            MemberPickupLocation.objects.create(
                member=member,
                pickup_location_id=pickup_location_id,
                valid_from=change_date,
            )

        MemberPickupLocation.objects.filter(
            member=member, valid_from__gt=change_date
        ).delete()

        pl = PickupLocation.objects.get(id=pickup_location_id)
        change_date_str = format_date(change_date)
        TextLogEntry().populate(
            actor=request.user,
            user=member,
            text=f"Abholort geändert zum {change_date_str}: {member.pickup_location} -> {pl}",
        ).save()

        TransactionalTrigger.fire_action(
            Events.MEMBERAREA_CHANGE_PICKUP_LOCATION,
            member.email,
            {"pickup_location": pl.name, "pickup_location_start_date": change_date_str},
        )

    return get_form_modal(
        request=request,
        form=PickupLocationChoiceForm,
        handler=update_pickup_location,
        redirect_url_resolver=lambda _: member_detail_url(member_id),
        **kwargs,
    )


@require_http_methods(["GET", "POST"])
def get_harvest_shares_waiting_list_form(request, **kwargs):
    if request.user and Member.objects.filter(id=request.user.id).exists():
        kwargs["initial"] = {
            "first_name": request.user.first_name,
            "last_name": request.user.last_name,
            "email": request.user.email,
        }
        kwargs["redirect_url_resolver"] = lambda _: member_detail_url(request.user.id)

    return get_form_modal(
        request=request,
        form=WaitingListForm,
        handler=lambda x: create_wait_list_entry(
            first_name=x.cleaned_data["first_name"],
            last_name=x.cleaned_data["last_name"],
            email=x.cleaned_data["email"],
            type=WaitingListEntry.WaitingListType.HARVEST_SHARES,
        ),
        **kwargs,
    )


@require_http_methods(["GET", "POST"])
def get_coop_shares_waiting_list_form(request, **kwargs):
    return get_form_modal(
        request=request,
        form=WaitingListForm,
        handler=lambda x: create_wait_list_entry(
            first_name=x.cleaned_data["first_name"],
            last_name=x.cleaned_data["last_name"],
            email=x.cleaned_data["email"],
            type=WaitingListEntry.WaitingListType.COOP_SHARES,
        ),
        **kwargs,
    )


@require_http_methods(["GET", "POST"])
@login_required
@csrf_protect
def get_renew_contracts_form(request, **kwargs):
    member_id = kwargs.pop("pk")
    check_permission_or_self(member_id, request)
    kwargs["member_id"] = member_id
    kwargs["start_date"] = get_next_growing_period().start_date

    @transaction.atomic
    def save(form: SubscriptionRenewalForm):
        member = Member.objects.get(id=member_id)

        form.save(
            member_id=member_id,
        )

        SubscriptionChangeLogEntry().populate(
            actor=request.user,
            user=member,
            change_type=SubscriptionChangeLogEntry.SubscriptionChangeLogEntryType.RENEWED,
            subscriptions=form.subs,
        ).save()

    return get_form_modal(
        request=request,
        form=SubscriptionRenewalForm,
        handler=lambda x: save(x),
        redirect_url_resolver=lambda _: member_detail_url(member_id),
        **kwargs,
    )


@require_http_methods(["GET", "POST"])
@login_required
@csrf_protect
def get_add_subscription_form(request, **kwargs):
    member_id = kwargs.pop("pk")

    check_permission_or_self(member_id, request)

    product_type_name = request.GET.get("productType")
    if product_type_name is None:
        raise Exception("productType not specified")

    product_type = get_object_or_404(ProductType, name=product_type_name)
    is_base_product_type = (
        get_parameter_value(Parameter.COOP_BASE_PRODUCT_TYPE) == product_type.id
    )

    if is_base_product_type:
        form_type = BaseProductForm

        next_start_date = get_next_contract_start_date()
        next_period = get_next_growing_period()
        if not is_product_type_available(product_type.id, next_start_date) and (
            next_period
            and not is_product_type_available(product_type.id, next_period.start_date)
        ):
            member = Member.objects.get(id=member_id)
            # FIXME: better don't even show the form to a member, just one button to be added to the waitlist
            wl_kwargs = kwargs.copy()
            wl_kwargs["initial"] = {
                "first_name": member.first_name,
                "last_name": member.last_name,
                "email": member.email,
                "privacy_consent": (member.privacy_consent is not None),
            }
            return get_harvest_shares_waiting_list_form(request, **wl_kwargs)

    else:
        kwargs["product_type_id"] = product_type.id
        form_type = AdditionalProductForm

    kwargs["is_admin"] = request.user.has_perm(Permission.Accounts.MANAGE)
    kwargs["member_id"] = member_id
    kwargs["choose_growing_period"] = True

    @transaction.atomic
    def save(form):
        form.save(member_id=member_id)

        member = Member.objects.get(id=member_id)
        SubscriptionChangeLogEntry().populate(
            actor=request.user,
            user=member,
            change_type=SubscriptionChangeLogEntry.SubscriptionChangeLogEntryType.ADDED,
            subscriptions=form.subs,
        ).save()

        if is_base_product_type:
<<<<<<< HEAD
            date_filter = next_start_date
            if next_period:
                date_filter = max(next_start_date, next_period.start_date)
=======
>>>>>>> e6907482
            if (
                get_future_subscriptions()
                .filter(
                    cancellation_ts__isnull=True,
                    member_id=member_id,
<<<<<<< HEAD
                    end_date__gt=date_filter,
=======
                    end_date__gt=(max(next_start_date, next_period.start_date)),
>>>>>>> e6907482
                )
                .exists()
            ):
                send_contract_change_confirmation(member, form.subs)
            else:
                send_order_confirmation(
                    member, get_future_subscriptions().filter(member=member)
                )

    return get_form_modal(
        request=request,
        form=form_type,
        handler=save,
        redirect_url_resolver=lambda _: member_detail_url(member_id),
        **kwargs,
    )


@require_http_methods(["GET", "POST"])
@login_required
@csrf_protect
def get_add_coop_shares_form(request, **kwargs):
    member_id = kwargs.pop("pk")

    check_permission_or_self(member_id, request)

    if not get_parameter_value(Parameter.COOP_SHARES_INDEPENDENT_FROM_HARVEST_SHARES):
        # FIXME: better don't even show the form to a member, just one button to be added to the waitlist
        member = Member.objects.get(pk=member_id)
        wl_kwargs = kwargs.copy()
        wl_kwargs["initial"] = {
            "first_name": member.first_name,
            "last_name": member.last_name,
            "email": member.email,
            "privacy_consent": (member.privacy_consent is not None),
        }
        return get_coop_shares_waiting_list_form(request, **wl_kwargs)

    today = get_today()
    kwargs["initial"] = {
        "outro_template": "wirgarten/registration/steps/coop_shares.validation.html"
    }
    return get_form_modal(
        request=request,
        form=CooperativeShareForm,
        handler=lambda x: buy_cooperative_shares(
            x.cleaned_data["cooperative_shares"] / settings.COOP_SHARE_PRICE,
            member_id,
            start_date=today,
        ),
        redirect_url_resolver=lambda _: member_detail_url(member_id),
        **kwargs,
    )


@require_http_methods(["GET", "POST"])
@login_required
@csrf_protect
def get_cancel_trial_form(request, **kwargs):
    member_id = kwargs["pk"]
    check_permission_or_self(member_id, request)

    @transaction.atomic
    def save(form: TrialCancellationForm):
        subs_to_cancel = form.get_subs_to_cancel()
        cancel_coop = form.is_cancel_coop_selected()
        if cancel_coop:
            TextLogEntry().populate(
                text="Beitrittserklärung zur Genossenschaft zurückgezogen",
                user=form.member,
                actor=request.user,
            ).save()
        if len(subs_to_cancel) > 0:
            SubscriptionChangeLogEntry().populate(
                actor=request.user,
                user=form.member,
                change_type=SubscriptionChangeLogEntry.SubscriptionChangeLogEntryType.CANCELLED,
                subscriptions=subs_to_cancel,
            ).save()

        return form.save(skip_emails=member_id != request.user.id)

    return get_form_modal(
        request=request,
        form=TrialCancellationForm,
        handler=save,
        redirect_url_resolver=lambda x: member_detail_url(member_id)
        + "?cancelled="
        + format_date(x),
        **kwargs,
    )


@require_http_methods(["GET", "POST"])
@csrf_protect
@login_required
def get_member_payment_data_edit_form(request, **kwargs):
    member_id = kwargs.pop("pk")
    check_permission_or_self(member_id, request)

    instance = Member.objects.get(pk=member_id)

    def update_payment_data(member: Member, account_owner: str, iban: str):
        member.account_owner = account_owner
        member.iban = iban
        member.sepa_consent = get_now()

        orig = Member.objects.get(id=member.id)
        UpdateTapirUserLogEntry().populate(
            old_model=orig, new_model=member, user=member, actor=request.user
        ).save()

        member.save()
        return member

    return get_form_modal(
        request=request,
        form=PaymentDataForm,
        instance=instance,
        handler=lambda x: update_payment_data(
            member=instance,
            account_owner=x.cleaned_data["account_owner"],
            iban=x.cleaned_data["iban"],
        ),
        redirect_url_resolver=lambda _: member_detail_url(member_id),
        **kwargs,
    )


@require_http_methods(["GET", "POST"])
@login_required
@csrf_protect
def get_cancellation_reason_form(request, **kwargs):
    member_id = kwargs["pk"]
    check_permission_or_self(member_id, request)

    @transaction.atomic
    def save(form: CancellationReasonForm):
        for reason in form.cleaned_data["reason"]:
            QuestionaireCancellationReasonResponse.objects.create(
                member_id=member_id, reason=reason, custom=False
            )
        if form.cleaned_data["custom_reason"]:
            QuestionaireCancellationReasonResponse.objects.create(
                member_id=member_id,
                reason=form.cleaned_data["custom_reason"],
                custom=True,
            )

    return get_form_modal(
        request=request,
        form=CancellationReasonForm,
        handler=save,
        redirect_url_resolver=lambda x: member_detail_url(member_id),
    )<|MERGE_RESOLUTION|>--- conflicted
+++ resolved
@@ -290,22 +290,16 @@
         ).save()
 
         if is_base_product_type:
-<<<<<<< HEAD
             date_filter = next_start_date
             if next_period:
                 date_filter = max(next_start_date, next_period.start_date)
-=======
->>>>>>> e6907482
+       
             if (
                 get_future_subscriptions()
                 .filter(
                     cancellation_ts__isnull=True,
                     member_id=member_id,
-<<<<<<< HEAD
                     end_date__gt=date_filter,
-=======
-                    end_date__gt=(max(next_start_date, next_period.start_date)),
->>>>>>> e6907482
                 )
                 .exists()
             ):
