from dateutil.relativedelta import relativedelta
from django.conf import settings
from django.contrib.auth.decorators import login_required
from django.core.exceptions import PermissionDenied
from django.db import transaction
from django.shortcuts import get_object_or_404
from django.views.decorators.csrf import csrf_protect
from django.views.decorators.http import require_http_methods
from tapir_mail.triggers.transactional_trigger import TransactionalTrigger

from tapir.accounts.models import UpdateTapirUserLogEntry
from tapir.configuration.parameter import get_parameter_value
from tapir.log.models import TextLogEntry
<<<<<<< HEAD
from tapir.subscriptions.services.base_product_type_service import (
    BaseProductTypeService,
)

# FIXME: Lueneburg references!
=======
>>>>>>> f3bedf53
from tapir.wirgarten.constants import Permission
from tapir.wirgarten.forms.member import (
    CancellationReasonForm,
    PersonalDataForm,
    SubscriptionRenewalForm,
    TrialCancellationForm,
    WaitingListForm,
)
from tapir.wirgarten.forms.pickup_location import PickupLocationChoiceForm
from tapir.wirgarten.forms.registration.coop_shares import CooperativeShareForm
from tapir.wirgarten.forms.registration.payment_data import PaymentDataForm
from tapir.wirgarten.forms.subscription import AdditionalProductForm, BaseProductForm
from tapir.wirgarten.models import (
    Member,
    MemberPickupLocation,
    PickupLocation,
    ProductType,
    QuestionaireCancellationReasonResponse,
    SubscriptionChangeLogEntry,
    WaitingListEntry,
)
from tapir.wirgarten.parameter_keys import ParameterKeys
from tapir.wirgarten.service.delivery import calculate_pickup_location_change_date
from tapir.wirgarten.service.member import (
    buy_cooperative_shares,
    create_wait_list_entry,
    get_next_contract_start_date,
    send_contract_change_confirmation,
    send_order_confirmation,
)
from tapir.wirgarten.service.payment import (
    get_active_subscriptions_grouped_by_product_type,
)
from tapir.wirgarten.service.products import (
    get_next_growing_period,
    is_product_type_available,
    get_active_and_future_subscriptions,
)
from tapir.wirgarten.tapirmail import Events
from tapir.wirgarten.utils import (
    check_permission_or_self,
    format_date,
    get_now,
    get_today,
    member_detail_url,
)
from tapir.wirgarten.views.modal import get_form_modal


@require_http_methods(["GET", "POST"])
@csrf_protect
@login_required
def get_member_personal_data_edit_form(request, **kwargs):
    pk = kwargs.pop("pk")

    check_permission_or_self(pk, request)

    kwargs["can_edit_name_and_birthdate"] = request.user.has_perm(
        Permission.Accounts.MANAGE
    )

    @transaction.atomic
    def save(member: Member):
        orig = Member.objects.get(id=member.id)
        UpdateTapirUserLogEntry().populate(
            old_model=orig, new_model=member, user=member, actor=request.user
        ).save()

        TransactionalTrigger.fire_action(Events.MEMBERAREA_CHANGE_DATA, member.email)

        member.save()

    return get_form_modal(
        request=request,
        form_class=PersonalDataForm,
        instance=Member.objects.get(pk=pk),
        handler=lambda x: save(x.instance),
        redirect_url_resolver=lambda _: member_detail_url(pk),
        **kwargs,
    )


@require_http_methods(["GET", "POST"])
@csrf_protect
@login_required
def get_pickup_location_choice_form(request, **kwargs):
    member_id = kwargs.pop("pk")
    check_permission_or_self(member_id, request)

    member = Member.objects.get(pk=member_id)
    next_month = get_today() + relativedelta(months=1, day=1)
    kwargs["initial"] = {
        "subs": get_active_subscriptions_grouped_by_product_type(
            member, reference_date=next_month
        ),
    }

    if member.pickup_location:
        kwargs["initial"]["initial"] = member.pickup_location.id

    kwargs["member"] = member

    @transaction.atomic
    def update_pickup_location(form):
        pickup_location_id = form.cleaned_data["pickup_location"].id
        change_date = (
            calculate_pickup_location_change_date()
            if member.pickup_location is not None
            else get_today()
        )
        old_pickup_location = member.pickup_location

        member_pickup_locations = MemberPickupLocation.objects.filter(member=member)
        member_pickup_location_valid_from_same_date = member_pickup_locations.filter(
            valid_from=change_date
        )
        if member_pickup_location_valid_from_same_date.exists():
            found = member_pickup_location_valid_from_same_date.first()
            found.pickup_location_id = pickup_location_id
            found.save()
        else:
            MemberPickupLocation.objects.create(
                member=member,
                pickup_location_id=pickup_location_id,
                valid_from=change_date,
            )

        MemberPickupLocation.objects.filter(
            member=member, valid_from__gt=change_date
        ).delete()

        new_pickup_location = PickupLocation.objects.get(id=pickup_location_id)
        change_date_str = format_date(change_date)
        TextLogEntry().populate(
            actor=request.user,
            user=member,
            text=f"Abholort geändert zum {change_date_str}: {old_pickup_location} -> {new_pickup_location}",
        ).save()

        TransactionalTrigger.fire_action(
            Events.MEMBERAREA_CHANGE_PICKUP_LOCATION,
            member.email,
            {
                "pickup_location": new_pickup_location.name,
                "pickup_location_start_date": change_date_str,
            },
        )

    return get_form_modal(
        request=request,
        form_class=PickupLocationChoiceForm,
        handler=update_pickup_location,
        redirect_url_resolver=lambda _: member_detail_url(member_id),
        **kwargs,
    )


@require_http_methods(["GET", "POST"])
def get_harvest_shares_waiting_list_form(request, **kwargs):
    if request.user and Member.objects.filter(id=request.user.id).exists():
        kwargs["initial"] = {
            "first_name": request.user.first_name,
            "last_name": request.user.last_name,
            "email": request.user.email,
        }
        kwargs["redirect_url_resolver"] = lambda _: member_detail_url(request.user.id)

    return get_form_modal(
        request=request,
        form_class=WaitingListForm,
        handler=lambda x: create_wait_list_entry(
            first_name=x.cleaned_data["first_name"],
            last_name=x.cleaned_data["last_name"],
            email=x.cleaned_data["email"],
            type=WaitingListEntry.WaitingListType.HARVEST_SHARES,
        ),
        **kwargs,
    )


@require_http_methods(["GET", "POST"])
def get_coop_shares_waiting_list_form(request, **kwargs):
    return get_form_modal(
        request=request,
        form_class=WaitingListForm,
        handler=lambda x: create_wait_list_entry(
            first_name=x.cleaned_data["first_name"],
            last_name=x.cleaned_data["last_name"],
            email=x.cleaned_data["email"],
            type=WaitingListEntry.WaitingListType.COOP_SHARES,
        ),
        **kwargs,
    )


@require_http_methods(["GET", "POST"])
@login_required
@csrf_protect
def get_renew_contracts_form(request, **kwargs):
    member_id = kwargs.pop("pk")
    check_permission_or_self(member_id, request)
    kwargs["member_id"] = member_id
    kwargs["start_date"] = get_next_growing_period().start_date

    @transaction.atomic
    def save(form: SubscriptionRenewalForm):
        member = Member.objects.get(id=member_id)

        form.save(
            member_id=member_id,
        )

        SubscriptionChangeLogEntry().populate(
            actor=request.user,
            user=member,
            change_type=SubscriptionChangeLogEntry.SubscriptionChangeLogEntryType.RENEWED,
            subscriptions=form.subs,
        ).save()

    return get_form_modal(
        request=request,
        form_class=SubscriptionRenewalForm,
        handler=lambda x: save(x),
        redirect_url_resolver=lambda _: member_detail_url(member_id),
        **kwargs,
    )


@require_http_methods(["GET", "POST"])
@login_required
@csrf_protect
def get_add_subscription_form(request, **kwargs):
    member_id = kwargs.pop("pk")

    check_permission_or_self(member_id, request)

    product_type_name = request.GET.get("productType")
    if product_type_name is None:
        raise Exception("productType not specified")

    product_type = get_object_or_404(ProductType, name=product_type_name)
    is_base_product_type = (
        BaseProductTypeService.get_base_product_type() == product_type
    )

    cache = {}
    if is_base_product_type:
        form_type = BaseProductForm
        next_start_date = get_next_contract_start_date()
        next_period = get_next_growing_period()
        if not is_product_type_available(
            product_type.id,
            next_start_date,
            cache=cache,
        ) and (
            next_period
            and not is_product_type_available(
                product_type.id,
                next_period.start_date,
                cache=cache,
            )
        ):
            member = Member.objects.get(id=member_id)
            # FIXME: better don't even show the form to a member, just one button to be added to the waitlist
            wl_kwargs = kwargs.copy()
            wl_kwargs["initial"] = {
                "first_name": member.first_name,
                "last_name": member.last_name,
                "email": member.email,
                "privacy_consent": (member.privacy_consent is not None),
            }
            return get_harvest_shares_waiting_list_form(request, **wl_kwargs)

    else:
        kwargs["product_type_id"] = product_type.id
        form_type = AdditionalProductForm

    kwargs["is_admin"] = request.user.has_perm(Permission.Accounts.MANAGE)
    kwargs["member_id"] = member_id
    kwargs["choose_growing_period"] = True

    @transaction.atomic
    def save(form):
        member = Member.objects.get(id=member_id)

        if is_base_product_type:
            date_filter = next_start_date
            if next_period:
                date_filter = max(next_start_date, next_period.start_date)

            if (
                get_active_and_future_subscriptions()
                .filter(
                    cancellation_ts__isnull=True,
                    member_id=member_id,
                    end_date__gt=date_filter,
                )
                .exists()
            ):
                form.save(member_id=member_id)
                send_contract_change_confirmation(member, form.subscriptions)
            else:
                form.save(member_id=member_id)
                send_order_confirmation(
                    member, get_active_and_future_subscriptions().filter(member=member)
                )
        else:
            form.save(member_id=member_id)

        SubscriptionChangeLogEntry().populate(
            actor=request.user,
            user=member,
            change_type=SubscriptionChangeLogEntry.SubscriptionChangeLogEntryType.ADDED,
            subscriptions=form.subscriptions,
        ).save()

    return get_form_modal(
        request=request,
        form_class=form_type,
        handler=save,
        redirect_url_resolver=lambda _: member_detail_url(member_id),
        **kwargs,
    )


@require_http_methods(["GET", "POST"])
@login_required
@csrf_protect
def get_add_coop_shares_form(request, **kwargs):
    member_id = kwargs.pop("pk")

    check_permission_or_self(member_id, request)
    member = Member.objects.get(pk=member_id)

    if not get_parameter_value(
        ParameterKeys.COOP_SHARES_INDEPENDENT_FROM_HARVEST_SHARES
    ):
        # FIXME: better don't even show the form to a member, just one button to be added to the waitlist

        wl_kwargs = kwargs.copy()
        wl_kwargs["initial"] = {
            "first_name": member.first_name,
            "last_name": member.last_name,
            "email": member.email,
            "privacy_consent": (member.privacy_consent is not None),
        }
        return get_coop_shares_waiting_list_form(request, **wl_kwargs)

    if member.is_in_coop_trial():
        raise PermissionDenied(
            "Mitglieder die im Probezeit sind dürfen keine weitere Anteile zeichnen"
        )

    today = get_today()
    kwargs["initial"] = {
        "outro_template": "wirgarten/registration/steps/coop_shares.validation.html"
    }
    return get_form_modal(
        request=request,
        form_class=CooperativeShareForm,
        handler=lambda x: buy_cooperative_shares(
            x.cleaned_data["cooperative_shares"] / settings.COOP_SHARE_PRICE,
            member_id,
            start_date=today,
        ),
        redirect_url_resolver=lambda _: member_detail_url(member_id),
        show_student_checkbox=False,
        member_is_student=member.is_student,
        **kwargs,
    )


@require_http_methods(["GET", "POST"])
@login_required
@csrf_protect
def get_cancel_trial_form(request, **kwargs):
    member_id = kwargs["pk"]
    check_permission_or_self(member_id, request)

    @transaction.atomic
    def save(form: TrialCancellationForm):
        subs_to_cancel = form.get_subs_to_cancel()
        cancel_coop = form.is_cancel_coop_selected()
        if cancel_coop:
            TextLogEntry().populate(
                text="Beitrittserklärung zur Genossenschaft zurückgezogen",
                user=form.member,
                actor=request.user,
            ).save()
        if len(subs_to_cancel) > 0:
            SubscriptionChangeLogEntry().populate(
                actor=request.user,
                user=form.member,
                change_type=SubscriptionChangeLogEntry.SubscriptionChangeLogEntryType.CANCELLED,
                subscriptions=subs_to_cancel,
            ).save()

        return form.save(skip_emails=member_id != request.user.id)

    return get_form_modal(
        request=request,
        form_class=TrialCancellationForm,
        handler=save,
        redirect_url_resolver=lambda x: member_detail_url(member_id)
        + "?cancelled="
        + format_date(x),
        **kwargs,
    )


@require_http_methods(["GET", "POST"])
@csrf_protect
@login_required
def get_member_payment_data_edit_form(request, **kwargs):
    member_id = kwargs.pop("pk")
    check_permission_or_self(member_id, request)

    instance = Member.objects.get(pk=member_id)

    def update_payment_data(member: Member, account_owner: str, iban: str):
        member.account_owner = account_owner
        member.iban = iban
        member.sepa_consent = get_now()

        orig = Member.objects.get(id=member.id)
        UpdateTapirUserLogEntry().populate(
            old_model=orig, new_model=member, user=member, actor=request.user
        ).save()

        member.save()
        return member

    return get_form_modal(
        request=request,
        form_class=PaymentDataForm,
        instance=instance,
        handler=lambda x: update_payment_data(
            member=instance,
            account_owner=x.cleaned_data["account_owner"],
            iban=x.cleaned_data["iban"],
        ),
        redirect_url_resolver=lambda _: member_detail_url(member_id),
        **kwargs,
    )


@require_http_methods(["GET", "POST"])
@login_required
@csrf_protect
def get_cancellation_reason_form(request, **kwargs):
    member_id = kwargs["pk"]
    check_permission_or_self(member_id, request)

    @transaction.atomic
    def save(form: CancellationReasonForm):
        for reason in form.cleaned_data["reason"]:
            QuestionaireCancellationReasonResponse.objects.create(
                member_id=member_id, reason=reason, custom=False
            )
        if form.cleaned_data["custom_reason"]:
            QuestionaireCancellationReasonResponse.objects.create(
                member_id=member_id,
                reason=form.cleaned_data["custom_reason"],
                custom=True,
            )

    return get_form_modal(
        request=request,
        form_class=CancellationReasonForm,
        handler=save,
        redirect_url_resolver=lambda x: member_detail_url(member_id),
    )<|MERGE_RESOLUTION|>--- conflicted
+++ resolved
@@ -11,14 +11,9 @@
 from tapir.accounts.models import UpdateTapirUserLogEntry
 from tapir.configuration.parameter import get_parameter_value
 from tapir.log.models import TextLogEntry
-<<<<<<< HEAD
 from tapir.subscriptions.services.base_product_type_service import (
     BaseProductTypeService,
 )
-
-# FIXME: Lueneburg references!
-=======
->>>>>>> f3bedf53
 from tapir.wirgarten.constants import Permission
 from tapir.wirgarten.forms.member import (
     CancellationReasonForm,
@@ -260,11 +255,11 @@
         raise Exception("productType not specified")
 
     product_type = get_object_or_404(ProductType, name=product_type_name)
+    cache = {}
     is_base_product_type = (
-        BaseProductTypeService.get_base_product_type() == product_type
-    )
-
-    cache = {}
+        BaseProductTypeService.get_base_product_type(cache=cache) == product_type
+    )
+
     if is_base_product_type:
         form_type = BaseProductForm
         next_start_date = get_next_contract_start_date()
