from datetime import date, datetime

from dateutil.relativedelta import relativedelta
from django.core.mail import EmailMultiAlternatives
from django.template.loader import render_to_string

from tapir import settings
from tapir.configuration.parameter import get_parameter_value
from tapir.log.models import EmailLogEntry
from tapir.wirgarten.models import Member
from tapir.wirgarten.parameters import Parameter
from tapir.wirgarten.service.delivery import generate_future_deliveries
from tapir.wirgarten.utils import format_date


def send_email(to_email: [str], subject: str, content: str, variables: dict = {}):
    """
    Send an email to a list of recipients. The email is sent as HTML using the email/email_base.html template.

    :param to_email: list of email addresses
    :param subject: subject of the email
    :param content: content of the email
    :param variables: additional variables to be used in the email template
    """

    variables.update(get_default_vars(to_email))
    content = content.format(**variables)

    email_body = render_to_string(
        "wirgarten/email/email_base.html",
        {
            "content": content,
            "subject": subject,
            "preview_text": content,
            "member_area_link": settings.SITE_URL,
        },
    )

    email = EmailMultiAlternatives(
        subject=subject,
        body=email_body,
        to=to_email,
<<<<<<< HEAD
        bcc=[settings.EMAIL_AUTO_BCC] if hasattr(settings, "EMAIL_AUTO_BCC") else None,
=======
        bcc=[settings.EMAIL_AUTO_BCC]
        if hasattr(settings, "EMAIL_AUTO_BCC") and settings.EMAIL_AUTO_BCC
        else None,
>>>>>>> 6d39a346
        from_email=settings.EMAIL_HOST_SENDER,
        headers={
            "From": f"{get_parameter_value(Parameter.SITE_NAME)} <{settings.EMAIL_HOST_SENDER}>"
        },
    )
    email.content_subtype = "html"
    email.send()

    found_member = Member.objects.filter(email=to_email[0])
    EmailLogEntry().populate(
        email_message=email, user=found_member[0] if found_member.exists() else None
    ).save()


def get_default_vars(to_email):
    variables = add_member_vars(to_email)
    variables.update(add_general_vars())
    return variables


def add_general_vars():
    today = date.today()
    return {
        "year_current": today.year,
        "year_next": (today + relativedelta(years=1)).year,
        "year_overnext": (today + relativedelta(years=2)).year,
        "admin_name": get_parameter_value(Parameter.SITE_ADMIN_NAME),
        "site_name": get_parameter_value(Parameter.SITE_NAME),
        "admin_telephone": get_parameter_value(Parameter.SITE_ADMIN_TELEPHONE),
        "admin_image": get_parameter_value(Parameter.SITE_ADMIN_IMAGE),
        "site_email": get_parameter_value(Parameter.SITE_EMAIL),
    }


def add_member_vars(to_email):
    try:
        from tapir.wirgarten.models import Member

        member = Member.objects.get(email=to_email[0])
        future_deliveries = generate_future_deliveries(member)
        return {
            "member": member,
            # FIXME: return None is not optimal...
            "last_pickup_date": format_date(
                datetime.strptime(
                    future_deliveries[-1]["delivery_date"], "%Y-%m-%d"
                ).date()
            )
            if len(future_deliveries) > 0
            else None,
        }
    except Member.DoesNotExist:
        return {}<|MERGE_RESOLUTION|>--- conflicted
+++ resolved
@@ -40,13 +40,9 @@
         subject=subject,
         body=email_body,
         to=to_email,
-<<<<<<< HEAD
-        bcc=[settings.EMAIL_AUTO_BCC] if hasattr(settings, "EMAIL_AUTO_BCC") else None,
-=======
         bcc=[settings.EMAIL_AUTO_BCC]
         if hasattr(settings, "EMAIL_AUTO_BCC") and settings.EMAIL_AUTO_BCC
         else None,
->>>>>>> 6d39a346
         from_email=settings.EMAIL_HOST_SENDER,
         headers={
             "From": f"{get_parameter_value(Parameter.SITE_NAME)} <{settings.EMAIL_HOST_SENDER}>"
