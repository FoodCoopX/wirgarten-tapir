--- conflicted
+++ resolved
@@ -194,7 +194,7 @@
     return mandate_ref
 
 
-def get_next_contract_start_date(ref_date: date = None):
+def get_next_contract_start_date(ref_date: date = None, cache: Dict = None):
     """
     Gets the next start date for a contract. Usually the first of the next month.
 
@@ -202,7 +202,7 @@
     :return: the next contract start date
     """
     if ref_date is None:
-        ref_date = get_today()
+        ref_date = get_today(cache=cache)
 
     now = ref_date
     y, m = divmod(now.year * 12 + now.month, 12)
@@ -234,11 +234,7 @@
 
     share_price = settings.COOP_SHARE_PRICE
     due_date = start_date + relativedelta(
-<<<<<<< HEAD
-        day=get_parameter_value(ParameterKeys.PAYMENT_DUE_DAY)
-=======
-        day=get_parameter_value(Parameter.PAYMENT_DUE_DAY, cache)
->>>>>>> f3bedf53
+        day=get_parameter_value(ParameterKeys.PAYMENT_DUE_DAY, cache)
     )
     if due_date < start_date:
         due_date = due_date + relativedelta(months=1)
