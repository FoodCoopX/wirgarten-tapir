--- conflicted
+++ resolved
@@ -66,15 +66,11 @@
         return [
             Case(
                 When(
-<<<<<<< HEAD
-                    **{id_field: BaseProductTypeService.get_base_product_type().id},
-=======
                     **{
-                        id_field: get_parameter_value(
-                            Parameter.COOP_BASE_PRODUCT_TYPE, cache
-                        )
+                        id_field: BaseProductTypeService.get_base_product_type(
+                            cache=cache
+                        ).id
                     },
->>>>>>> f3bedf53
                     then=Value(0),
                 ),
                 default=1,
@@ -113,15 +109,24 @@
 
 
 def get_next_growing_period(
-    reference_date: date = None,
+    reference_date: date = None, cache: Dict = None
 ) -> GrowingPeriod | None:
     if reference_date is None:
-        reference_date = get_today()
-
-    return (
-        GrowingPeriod.objects.filter(start_date__gt=reference_date)
-        .order_by("start_date")
-        .first()
+        reference_date = get_today(cache=cache)
+
+    def compute():
+        return (
+            GrowingPeriod.objects.filter(start_date__gt=reference_date)
+            .order_by("start_date")
+            .first()
+        )
+
+    next_growing_periods_by_date_cache = get_from_cache_or_compute(
+        cache, "next_growing_periods_by_date", lambda: {}
+    )
+
+    return get_from_cache_or_compute(
+        next_growing_periods_by_date_cache, reference_date, compute
     )
 
 
