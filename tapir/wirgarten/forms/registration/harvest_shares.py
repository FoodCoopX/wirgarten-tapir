--- conflicted
+++ resolved
@@ -289,16 +289,6 @@
         )
 
     @transaction.atomic
-<<<<<<< HEAD
-    def save(self, mandate_ref: MandateReference = None, send_email: bool = False):
-        if not self.member_id:
-            return
-
-        product_type = ProductType.objects.get(name=ProductTypes.HARVEST_SHARES)
-
-        if not mandate_ref:
-            mandate_ref = get_or_create_mandate_ref(self.member_id)
-=======
     def save(
         self,
         mandate_ref: MandateReference = None,
@@ -310,7 +300,6 @@
 
         if not mandate_ref:
             mandate_ref = get_or_create_mandate_ref(member_id)
->>>>>>> a5e2da46
 
         now = timezone.now()
 
@@ -321,14 +310,9 @@
             )
 
         subs = get_active_subscriptions_grouped_by_product_type(
-<<<<<<< HEAD
-            self.member_id, self.start_date
-        )
-=======
             member_id, self.start_date
         )
         existing_trial_end_date = None
->>>>>>> a5e2da46
         if product_type.name in subs:
             for sub in subs[product_type.name]:
                 sub.end_date = self.start_date - relativedelta(days=1)
@@ -338,10 +322,7 @@
                     sub.delete()
                 else:
                     sub.save()
-<<<<<<< HEAD
-=======
                     existing_trial_end_date = sub.trial_end_date
->>>>>>> a5e2da46
 
         for key, quantity in self.cleaned_data.items():
             if (
@@ -370,7 +351,7 @@
                 )
 
                 sub = Subscription.objects.create(
-                    member_id=self.member_id,
+                    member_id=member_id,
                     product=product,
                     period=self.growing_period,
                     quantity=quantity,
@@ -379,11 +360,7 @@
                     mandate_ref=mandate_ref,
                     consent_ts=now,
                     withdrawal_consent_ts=timezone.now(),
-<<<<<<< HEAD
-                    trial_disabled=True,
-=======
                     trial_end_date=existing_trial_end_date,
->>>>>>> a5e2da46
                     **solidarity_options,
                 )
 
@@ -393,14 +370,10 @@
         new_pickup_location = self.cleaned_data.get("pickup_location")
         change_date = self.cleaned_data.get("pickup_location_change_date")
         if new_pickup_location:
-            change_pickup_location(self.member_id, new_pickup_location, change_date)
+            change_pickup_location(member_id, new_pickup_location, change_date)
 
         if send_email:
-<<<<<<< HEAD
-            member = Member.objects.get(id=self.member_id)
-=======
             member = Member.objects.get(id=member_id)
->>>>>>> a5e2da46
             send_contract_change_confirmation(member, self.subs)
 
     def has_harvest_shares(self):
