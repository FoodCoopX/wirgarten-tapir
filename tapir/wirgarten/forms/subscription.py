from collections import OrderedDict
from datetime import date
from typing import Dict

from dateutil.relativedelta import relativedelta
from django import forms
from django.core.exceptions import ValidationError, ImproperlyConfigured
from django.db import transaction
from django.shortcuts import get_object_or_404
from django.utils.translation import gettext_lazy as _

from tapir.configuration.parameter import get_parameter_value
from tapir.pickup_locations.services.pickup_location_capacity_general_checker import (
    PickupLocationCapacityGeneralChecker,
)
from tapir.subscriptions.services.base_product_type_service import (
    BaseProductTypeService,
)
from tapir.subscriptions.services.notice_period_manager import NoticePeriodManager
from tapir.utils.forms import DateInput
from tapir.wirgarten.forms.pickup_location import (
    PickupLocationChoiceField,
)
from tapir.wirgarten.models import (
    GrowingPeriod,
    HarvestShareProduct,
    MandateReference,
    Member,
    MemberPickupLocation,
    Product,
    ProductType,
    Subscription,
)
from tapir.wirgarten.parameter_keys import ParameterKeys
from tapir.wirgarten.service.delivery import (
    get_active_pickup_location_capabilities,
    get_next_delivery_date,
)
from tapir.wirgarten.service.member import (
    change_pickup_location,
    get_next_contract_start_date,
    get_or_create_mandate_ref,
    send_order_confirmation,
)
from tapir.wirgarten.service.payment import (
    get_active_subscriptions_grouped_by_product_type,
    get_automatically_calculated_solidarity_excess,
)
from tapir.wirgarten.service.products import (
    get_active_subscriptions,
    get_current_growing_period,
    get_free_product_capacity,
    get_product_price,
    get_total_price_for_subs,
    get_next_growing_period,
)
from tapir.wirgarten.utils import format_date, get_now, get_today

SOLIDARITY_PRICES = [
    (0.0, _("Ich möchte den Richtpreis zahlen")),
    ("custom", _("Ich möchte einen anderen Betrag zahlen  ⟶")),
    (0.25, "+ 25% 🤩"),
    (0.2, "+ 20% 😍"),
    (0.15, "+ 15% 🚀"),
    (0.1, "+ 10% 🥳"),
    (0.05, "+ 5% 💚"),
    (-0.05, "- 5%"),
    (-0.10, "- 10%"),
    (-0.15, "- 15%"),
]


<<<<<<< HEAD
def get_available_solidarity(reference_date: date = get_today()) -> float:
    val = get_parameter_value(ParameterKeys.HARVEST_NEGATIVE_SOLIPRICE_ENABLED)
=======
def get_available_solidarity(
    reference_date: date | None = None,
    cache: Dict | None = None,
) -> float:
    if reference_date is None:
        reference_date = get_today()

    val = get_parameter_value(Parameter.HARVEST_NEGATIVE_SOLIPRICE_ENABLED, cache)
>>>>>>> f3bedf53
    if val == 0:  # disabled
        return 0.0
    elif val == 1:  # enabled
        return 1000.0
    elif val == 2:  # automatic calculation
        return (
            get_automatically_calculated_solidarity_excess(
                reference_date,
                cache=cache,
            )
            or 0.0
        )
    else:
        raise ImproperlyConfigured(
            f"Unknown value for parameter HARVEST_NEGATIVE_SOLIPRICE_ENABLED: {val}"
        )


BASE_PRODUCT_FIELD_PREFIX = "base_product_"


class BaseProductForm(forms.Form):
    intro_text_skip_hr = True

    sum_template = "wirgarten/member/base_product_sum.html"

    def __init__(self, *args, **kwargs):
        self.member_id = kwargs.pop("member_id", None)
        self.is_admin = kwargs.pop("is_admin", False)
        self.require_at_least_one = kwargs.pop("enable_validation", False)
        self.choose_growing_period = kwargs.pop("choose_growing_period", False)
        initial = kwargs.get("initial", {})

        self.start_date = kwargs.pop(
            "start_date", initial.get("start_date", get_next_contract_start_date())
        )
        self.intro_template = initial.pop("intro_template", None)
        self.outro_template = initial.pop("outro_template", None)

        if initial and not self.choose_growing_period:
            next_growing_period = get_next_growing_period()
            self.choose_growing_period = (
                next_growing_period
                and (next_growing_period.start_date - get_today()).days <= 61
            )

        super().__init__(*args, **kwargs)

        base_product_type = BaseProductTypeService.get_base_product_type()
        harvest_share_products = Product.objects.filter(
            deleted=False, type=base_product_type
        )
        for p in harvest_share_products:
            price = get_product_price(p)
            if price and price.valid_from > self.start_date:
                harvest_share_products = harvest_share_products.exclude(id=p.id)

        self.n_columns = max(2, len(harvest_share_products))

        prices = {
            prod.id: get_product_price(prod, self.start_date).price
            for prod in harvest_share_products
        }

        harvest_share_products = sorted(
            harvest_share_products, key=lambda x: prices[x.id]
        )

        self.product_type = base_product_type
        self.products = (
            {
                """harvest_shares_{variation}""".format(variation=p.product_ptr.name): p
                for p in harvest_share_products
            }
            if type(harvest_share_products[0]) == HarvestShareProduct
            else {
                """harvest_shares_{variation}""".format(variation=p.name): p
                for p in harvest_share_products
            }
        )

        self.field_order = list(self.products.keys()) + [
            "solidarity_price_harvest_shares"
        ]
        self.colspans = {
            "growing_period": self.n_columns,
            "solidarity_price_harvest_shares": self.n_columns - 1,
            "solidarity_price_absolute_harvest_shares": 1,
            "consent_harvest_shares": self.n_columns,
            "pickup_location": self.n_columns,
            "pickup_location_change_date": self.n_columns,
        }

        for prod_field in self.products.keys():
            self.colspans[prod_field] = self.n_columns // len(self.products)

        cache = {}
        if self.choose_growing_period:
            available_growing_periods = GrowingPeriod.objects.filter(
                end_date__gte=self.start_date,
            ).order_by("start_date")

            self.solidarity_total = []
            self.free_capacity = []
            for period in available_growing_periods:
                start_date = max(period.start_date, self.start_date)
                solidarity_total = (
                    f"{get_available_solidarity(start_date,cache=cache)}".replace(
                        ",", "."
                    )
                )
                self.solidarity_total.append(solidarity_total)

                free_capacity = f"{get_free_product_capacity(harvest_share_products[0].type.id, start_date, cache=cache)}".replace(
                    ",", "."
                )
                self.free_capacity.append(free_capacity)

            self.fields["growing_period"] = forms.ModelChoiceField(
                queryset=available_growing_periods,
                label=_("Vertragsperiode"),
                required=True,
                empty_label=None,
                initial=0,
                help_text=(
                    None
                    if self.member_id
                    else _(
                        "<span style='font-weight: bold; color: #CC3333;'>Hinweis: Wenn du sowohl für die aktuelle (bis zum 30.6.) "
                        "als auch kommende Vertragsperiode (ab 1.7.) "
                        "Ernteanteile zeichnen möchtest, dann wähle die aktuelle Vertragsperiode aus "
                        "und verlängere anschließend bequem über den Mitgliederbereich deinen Vertrag "
                        "für die kommende Vertragsperiode. So musst du nicht erneut die Formularseiten ausfüllen</span>"
                    )
                ),
            )
        else:
            self.growing_period = get_current_growing_period(self.start_date)
            self.solidarity_total = [
                f"{get_available_solidarity(max(self.growing_period.start_date, self.start_date), cache=cache)}".replace(
                    ",", "."
                )
            ]

            self.free_capacity = [
                f"{get_free_product_capacity(harvest_share_products[0].type.id, max(self.growing_period.start_date, self.start_date), cache=cache)}".replace(
                    ",", "."
                )
            ]

        for prod_field in harvest_share_products:
            self.fields[f"{BASE_PRODUCT_FIELD_PREFIX}{prod_field.name}"] = (
                forms.IntegerField(
                    required=False,
                    max_value=10,
                    min_value=0,
                    initial=0,
                    label=_(f"{prod_field.name}-{self.product_type.name}"),
                    help_text="""{:.2f} € inkl. MwSt / Monat""".format(
                        prices[prod_field.id]
                    ),
                )
            )

        self.fields["solidarity_price_harvest_shares"] = forms.ChoiceField(
            required=False,
            label=_("Solidarpreis [%]²"),
            choices=SOLIDARITY_PRICES,
            initial=0.0,
        )
        self.fields["solidarity_price_absolute_harvest_shares"] = forms.DecimalField(
            required=False,
            label=_("Solidarpreis [€]²"),
            min_value=0.0,
        )

        if self.product_type.contract_link:
            self.fields["consent_harvest_shares"] = forms.BooleanField(
                label=_(
                    "Ja, ich habe die Vertragsgrundsätze gelesen und stimme diesen zu."
                ),
                help_text=f'<a href="{self.product_type.contract_link}" target="_blank">Vertragsgrundsätze - {self.product_type.name}</a>',
                required=False,
                initial=False,
            )

        if self.member_id:
            member = Member.objects.get(id=self.member_id)
            subs = get_active_subscriptions_grouped_by_product_type(
                member, self.start_date
            )

            new_sub_dummy = Subscription(
                quantity=1,
                product=Product.objects.get(type=self.product_type, base=True),
            )

            sub_variants = {}
            if self.product_type.name in subs:
                for sub in subs[self.product_type.name]:
                    sub_variants[sub.product.name] = {
                        "quantity": sub.quantity,
                        "solidarity_price": sub.solidarity_price,
                        "solidarity_price_absolute": sub.solidarity_price_absolute,
                    }

                self.current_used_capacity = get_total_price_for_subs(
                    subs[self.product_type.name]
                )
                if len(sub_variants) > 0:
                    soli_absolute = list(sub_variants.values())[0][
                        "solidarity_price_absolute"
                    ]
                    for key, field in self.fields.items():
                        if (
                            key.startswith(BASE_PRODUCT_FIELD_PREFIX)
                            and key.replace(BASE_PRODUCT_FIELD_PREFIX, "")
                            in sub_variants
                        ):
                            field.initial = sub_variants[
                                key.replace(BASE_PRODUCT_FIELD_PREFIX, "")
                            ]["quantity"]
                        elif key == "solidarity_price_harvest_shares":
                            field.initial = (
                                list(sub_variants.values())[0]["solidarity_price"]
                                if not soli_absolute
                                else "custom"
                            )  # FIXME: maybe the soli price should not be in the subscription but in the Member model..
                        elif key == "solidarity_price_absolute_harvest_shares":
                            field.initial = soli_absolute

            subs[self.product_type.name] = (
                [new_sub_dummy]
                if self.product_type.name not in subs
                else (subs[self.product_type.name] + [new_sub_dummy])
            )

            self.fields["pickup_location"] = PickupLocationChoiceField(
                required=False,
                label=_("Neuen Abholort auswählen"),
                initial={"subs": subs},
            )

            today = get_today()
            next_delivery_date = get_next_delivery_date(
                today + relativedelta(days=2)
            )  # FIXME: the +2 days should be a configurable treshold. It takes some time to prepare the deliveries in which no changes are allowed
            next_month = today + relativedelta(months=1, day=1)
            if next_month < next_delivery_date:
                next_month += relativedelta(months=1)
            self.fields["pickup_location_change_date"] = forms.ChoiceField(
                required=False,
                label=_("Abholortwechsel zum"),
                choices=[
                    (
                        next_delivery_date,
                        f"Nächstmöglicher Zeitpunkt ({format_date(next_delivery_date)})",
                    ),
                    (next_month, f"Nächster Monat ({format_date(next_month)})"),
                ],
            )

        self.harvest_shares = ",".join(
            map(
                lambda p: BASE_PRODUCT_FIELD_PREFIX + p.name + ":" + str(prices[p.id]),
                harvest_share_products,
            )
        )

    @transaction.atomic
    def save(
        self,
        mandate_ref: MandateReference = None,
        member_id: str = None,
    ):
        member_id = member_id or self.member_id

        if not mandate_ref:
            mandate_ref = get_or_create_mandate_ref(member_id)

        now = get_now()

        self.subscriptions = []
        existing_trial_end_date = cancel_subs_for_edit(
            member_id, self.start_date, self.product_type
        )

        for key, quantity in self.cleaned_data.items():
            if not (
                key.startswith(BASE_PRODUCT_FIELD_PREFIX)
                and quantity is not None
                and quantity > 0
            ):
                continue

            product = Product.objects.get(
                type=self.product_type,
                name=key.replace(BASE_PRODUCT_FIELD_PREFIX, ""),
            )

<<<<<<< HEAD
            notice_period_duration_in_months = None
            if get_parameter_value(ParameterKeys.SUBSCRIPTION_AUTOMATIC_RENEWAL):
                notice_period_duration_in_months = (
                    NoticePeriodManager.get_notice_period_duration(
                        self.product_type, self.growing_period
                    )
=======
            notice_period_duration = None
            if get_parameter_value(Parameter.SUBSCRIPTION_AUTOMATIC_RENEWAL):
                notice_period_duration = NoticePeriodManager.get_notice_period_duration(
                    self.product_type, self.growing_period
>>>>>>> f3bedf53
                )

            sub = Subscription.objects.create(
                member_id=member_id,
                product=product,
                period=self.growing_period,
                quantity=quantity,
                start_date=self.start_date,
                end_date=self.growing_period.end_date,
                mandate_ref=mandate_ref,
                consent_ts=(
                    now
                    if self.product_type.contract_link
                    and self.cleaned_data["consent_harvest_shares"]
                    else None
                ),
                withdrawal_consent_ts=now,
                trial_end_date_override=existing_trial_end_date,
                **self.build_solidarity_fields(),
                notice_period_duration=notice_period_duration,
            )

            self.subscriptions.append(sub)

        member = Member.objects.get(id=member_id)
        member.sepa_consent = now
        member.save()

        new_pickup_location = self.cleaned_data.get("pickup_location")
        if new_pickup_location:
            change_date = self.cleaned_data.get("pickup_location_change_date")
            change_pickup_location(member_id, new_pickup_location, change_date)

    def build_solidarity_fields(self):
        selected_option = self.cleaned_data["solidarity_price_harvest_shares"]
        if selected_option == "custom":
            return {
                "solidarity_price": 0.0,
                "solidarity_price_absolute": self.cleaned_data[
                    "solidarity_price_absolute_harvest_shares"
                ],
            }
        return {"solidarity_price": selected_option}

    def has_harvest_shares(self):
        for key, quantity in self.cleaned_data.items():
            if key.startswith(BASE_PRODUCT_FIELD_PREFIX) and (
                quantity is not None and quantity > 0
            ):
                return True
        return False

    def validate_harvest_shares_consent(self):
        if self.product_type.contract_link and not self.cleaned_data.get(
            "consent_harvest_shares", False
        ):
            self.add_error(
                "consent_harvest_shares",
                _(
                    f"Du musst den Vertragsgrundsätzen zustimmen um {self.product_type.name} zu zeichnen."
                ),
            )

    def validate_pickup_location(self):
        if not MemberPickupLocation.objects.filter(member_id=self.member_id).exists():
            self.add_error(None, _("Bitte wähle einen Abholort aus!"))
            return False

    def get_pickup_location(self):
        pickup_location = self.cleaned_data.get("pickup_location")
        if pickup_location:
            return pickup_location

        member_pickup_locations = MemberPickupLocation.objects.filter(
            member_id=self.member_id
        )
        if member_pickup_locations.count() == 1:
            return member_pickup_locations.get().pickup_location

        next_month = get_today() + relativedelta(months=1, day=1)
        return (
            member_pickup_locations.filter(valid_from__lte=next_month)
            .order_by("-valid_from")
            .first()
            .pickup_location
        )

    def calculate_capacity_used_by_the_ordered_products(
        self, return_capacity_in_euros: bool = False
    ):
        total = 0.0
        for key, quantity in self.cleaned_data.items():
            if not key.startswith(BASE_PRODUCT_FIELD_PREFIX) or not quantity:
                continue
            next_month = get_today() + relativedelta(months=1, day=1)
            product = Product.objects.get(
                name__iexact=key.replace(BASE_PRODUCT_FIELD_PREFIX, ""),
            )
            relevant_value = get_product_price(product, next_month).size
            if return_capacity_in_euros:
                relevant_value = get_product_price(product, next_month).price
            total += float(relevant_value) * quantity
        return total

    def calculate_capacity_used_by_the_current_subscriptions(
        self, product_type_id: str
    ):
        next_month = get_today() + relativedelta(months=1, day=1)
        current_subscriptions = get_active_subscriptions(next_month).filter(
            member_id=self.member_id, product__type_id=product_type_id
        )
        return sum(
            [subscription.get_used_capacity() for subscription in current_subscriptions]
        )

    def validate_pickup_location_capacity(self):
        ordered_products_to_quantity_map = {}
        for key, quantity in self.cleaned_data.items():
            if not key.startswith(BASE_PRODUCT_FIELD_PREFIX):
                continue
            product = Product.objects.get(
                name__iexact=key.replace(BASE_PRODUCT_FIELD_PREFIX, ""),
            )
            ordered_products_to_quantity_map[product] = quantity

        validate_pickup_location_capacity(
            form=self,
            pickup_location=self.get_pickup_location(),
            ordered_products_to_quantity_map=ordered_products_to_quantity_map,
            start_date=self.start_date,
            member_id=self.member_id,
        )

    def validate_total_capacity(self):
        base_product_type_id = BaseProductTypeService.get_base_product_type().id
        free_capacity = get_free_product_capacity(
            product_type_id=base_product_type_id,
            reference_date=self.start_date,
        )
        ordered_capacity = self.calculate_capacity_used_by_the_ordered_products()
        currently_used_capacity = float(
            self.calculate_capacity_used_by_the_current_subscriptions(
                base_product_type_id
            )
        )

        if free_capacity < (ordered_capacity - currently_used_capacity):
            self.add_error(
                None,
                f"Die ausgewählte Ernteanteile sind größer als die verfügbare Kapazität! Verfügbar: {round(free_capacity, 2)}",
            )

    def validate_solidarity_price(self):
        solidarity_fields = self.build_solidarity_fields()
        ordered_solidarity_factor = float(
            solidarity_fields["solidarity_price_absolute"]
            if "solidarity_price_absolute" in solidarity_fields.keys()
            else solidarity_fields["solidarity_price"]
        )
        if ordered_solidarity_factor >= 0:
            return

        excess_solidarity = get_available_solidarity(self.start_date)

        ordered_capacity = self.calculate_capacity_used_by_the_ordered_products(True)
        solidarity_part_of_the_ordered_capacity = (
            ordered_capacity * -ordered_solidarity_factor
        )

        if solidarity_part_of_the_ordered_capacity > excess_solidarity:
            self.add_error(
                "solidarity_price_harvest_shares",
                "Der Solidartopf ist leider nicht ausreichend ausgefüllt.",
            )

    def is_valid(self):
        super().is_valid()

        if not hasattr(self, "growing_period"):
            self.growing_period = self.cleaned_data.get(
                "growing_period", get_current_growing_period()
            )

        self.start_date = max(self.start_date, self.growing_period.start_date)

        has_harvest_shares = self.has_harvest_shares()
        if self.require_at_least_one and not has_harvest_shares:
            self.add_error(
                None, f"Bitte wähle mindestens einen {self.product_type.name}!"
            )

        if has_harvest_shares:
            self.validate_harvest_shares_consent()
            if self.member_id:
                self.validate_pickup_location()
                self.validate_pickup_location_capacity()
            self.validate_total_capacity()
            self.validate_solidarity_price()

        self.validate_cannot_reduce_size()

        return len(self.errors) == 0

    def validate_cannot_reduce_size(self):
        if not self.should_validate_cannot_reduce_size():
            return

        subscriptions = get_active_subscriptions(self.start_date).filter(
            member__id=self.member_id
        )
        total_current_subscription_size = sum(
            [subscription.get_used_capacity() for subscription in subscriptions]
        )
        ordered_size = self.calculate_capacity_used_by_the_ordered_products()
        if ordered_size < total_current_subscription_size:
            self.add_error(
                None,
                _(
                    f"Während eine Vertrag läuft es ist nur erlaubt die Größe des Vertrags zu erhöhen. "
                    f"Deiner aktueller Vertrag für diese Periode entspricht Größe {total_current_subscription_size:.2f}. "
                    f"Deiner letzter Auswahl hier entsprach Größe {ordered_size:.2f}."
                ),
            )

    def should_validate_cannot_reduce_size(self):
        if self.is_admin:
            return False

        # Members cannot reduce the size of their subscriptions for the currently ongoing growing period.
        growing_period = get_current_growing_period(self.start_date)
        if not growing_period:
            return False
        if growing_period.start_date > get_today():
            return False

        subscriptions = Subscription.objects.filter(
            member__id=self.member_id, period=growing_period
        )
        return subscriptions.exists()


def validate_pickup_location_capacity(
    form, pickup_location, ordered_products_to_quantity_map, start_date, member_id
):
    member = None
    if member_id:
        member = Member.objects.get(id=member_id)

    if not PickupLocationCapacityGeneralChecker.does_pickup_location_have_enough_capacity_to_add_subscriptions(
        pickup_location=pickup_location,
        ordered_products_to_quantity_map=ordered_products_to_quantity_map,
        already_registered_member=member,
        subscription_start=start_date,
        cache={},
    ):
        form.add_error("pickup_location", "Abholort ist voll")  # this is not displayed
        form.add_error(
            None,
            _("Dein Abholort ist leider voll. Bitte wähle einen anderen Abholort aus."),
        )


class AdditionalProductForm(forms.Form):
    sum_template = "wirgarten/member/additional_product_sum.html"

    def __init__(self, *args, **kwargs):
        self.is_admin = kwargs.pop("is_admin", False)
        self.member_id = kwargs.pop("member_id", None)
        initial = kwargs.get("initial", {})
        product_type_id = kwargs.pop(
            "product_type_id", initial.pop("product_type_id", None)
        )

        self.product_type = get_object_or_404(ProductType, id=product_type_id)

        self.intro_template = initial.pop("intro_template", None)
        self.outro_template = initial.pop("outro_template", None)

        self.field_prefix = self.product_type.id + "_"
        self.choose_growing_period = kwargs.pop("choose_growing_period", False)
        self.start_date = kwargs.pop(
            "start_date", initial.get("start_date", get_next_contract_start_date())
        )
        super(AdditionalProductForm, self).__init__(*args, **kwargs)

        self.consent_field_key = f"consent_{self.field_prefix}"
        products_queryset = Product.objects.filter(
            deleted=False, type=self.product_type
        )

        # Calculate prices for each product
        prices = {
            prod.id: get_product_price(prod, self.start_date).price
            for prod in products_queryset
        }

        # Sort products by their prices in ascending order
        sorted_products = sorted(products_queryset, key=lambda x: prices[x.id])

        # Create an OrderedDict to maintain the sorted order
        self.products = OrderedDict(
            (f"{self.field_prefix}{prod.name}", prod) for prod in sorted_products
        )

        self.n_columns = len(self.products)
        self.colspans = {
            self.consent_field_key: self.n_columns,
            "growing_period": self.n_columns,
            "pickup_location": self.n_columns,
            "pickup_location_change_date": self.n_columns,
        }

        if self.choose_growing_period:
            growing_periods = GrowingPeriod.objects.filter(
                end_date__gte=self.start_date,
            ).order_by("start_date")

            self.free_capacity = []
            for period in growing_periods:
                self.free_capacity.append(
                    f"{get_free_product_capacity(self.product_type.id, max(period.start_date, self.start_date))}".replace(
                        ",", "."
                    )
                )

            self.fields["growing_period"] = forms.ModelChoiceField(
                queryset=growing_periods,
                label=_("Vertragsperiode"),
                required=True,
                empty_label=None,
                initial=0,
            )
        else:
            self.growing_period = get_current_growing_period(self.start_date)
            self.free_capacity = [
                f"{get_free_product_capacity(self.product_type.id, max(self.growing_period.start_date, self.start_date))}".replace(
                    ",", "."
                )
            ]

        if self.product_type.single_subscription_only:
            prod_name = [p for p in self.products.values() if p.base][0].name
            self.fields[self.field_prefix + prod_name] = forms.BooleanField(
                required=False,
                label=_(f"{prod_name} {self.product_type.name}"),
            )
        else:
            for k, v in self.products.items():
                self.fields[k] = forms.IntegerField(
                    required=False,
                    min_value=0,
                    initial=0,
                    label=_(
                        f"{k.replace(self.field_prefix, '')} {self.product_type.name}"
                    ),
                    help_text="""{:.2f} € inkl. MwSt / Monat""".format(prices[v.id]),
                )

        if self.product_type.contract_link:
            self.fields[self.consent_field_key] = forms.BooleanField(
                label=_(
                    "Ja, ich habe die Vertragsgrundsätze gelesen und stimme diesen zu."
                ),
                help_text=_(
                    f'<a href="{self.product_type.contract_link}" target="_blank">Vertragsgrundsätze - {self.product_type.name}</a>'
                ),
                required=False,
                initial=False,
            )

        if self.member_id:
            member = Member.objects.get(id=self.member_id)
            subs = get_active_subscriptions_grouped_by_product_type(member)

            today = get_today()
            next_delivery_date = get_next_delivery_date(today + relativedelta(days=2))
            # FIXME: the +2 days should be a configurable threshold.
            # FIXME: It takes some time to prepare the deliveries in which no changes are allowed
            next_month = today + relativedelta(months=1, day=1)

            def add_pickup_location_fields():
                # FIXME: no dummy, use the real diff value
                new_sub_dummy = Subscription(
                    quantity=1,
                    product=Product.objects.get(type=self.product_type, base=True),
                )
                subs[self.product_type.name] = (
                    [new_sub_dummy]
                    if self.product_type.name not in subs
                    else (subs[self.product_type.name] + [new_sub_dummy])
                )
                self.fields["pickup_location"] = PickupLocationChoiceField(
                    required=False,
                    label=_("Neuen Abholort auswählen"),
                    initial={"subs": subs},
                )
                self.fields["pickup_location_change_date"] = forms.ChoiceField(
                    required=False,
                    label=_("Abholortwechsel zum"),
                    choices=[
                        (
                            next_delivery_date,
                            f"Nächstmöglicher Zeitpunkt ({format_date(next_delivery_date)})",
                        ),
                        (next_month, f"Nächster Monat ({format_date(next_month)})"),
                    ],
                )

            capability = (
                get_active_pickup_location_capabilities()
                .filter(
                    pickup_location=member.pickup_location,
                    product_type__id=self.product_type.id,
                )
                .first()
            )
            if not capability:
                add_pickup_location_fields()

        self.prices = ",".join(
            map(
                lambda k: k + ":" + str(prices[self.products[k].id]),
                self.products.keys(),
            )
        )

    @transaction.atomic
    def save(
        self,
        member_id: str = None,
        mandate_ref: MandateReference = None,
        send_mail: bool = False,
    ):
        if not member_id:
            if not self.member_id:
                raise ValueError("member_id must be set")
            member_id = self.member_id
        if not mandate_ref:
            mandate_ref = get_or_create_mandate_ref(member_id)

        now = get_now()

        if not hasattr(self, "growing_period"):
            self.growing_period = self.cleaned_data.pop(
                "growing_period", get_current_growing_period()
            )

        self.start_date = max(self.start_date, self.growing_period.start_date)

        existing_trial_end_date = cancel_subs_for_edit(
            member_id, self.start_date, self.product_type
        )

        self.subscriptions = []
        for key, quantity in self.cleaned_data.items():
            if key.startswith(self.field_prefix) and quantity and quantity > 0:
                product = Product.objects.get(
                    type=self.product_type,
                    name=key.replace(self.field_prefix, ""),
                )
<<<<<<< HEAD
                notice_period_duration_in_months = None
                if get_parameter_value(ParameterKeys.SUBSCRIPTION_AUTOMATIC_RENEWAL):
                    notice_period_duration_in_months = (
=======
                notice_period_duration = None
                if get_parameter_value(Parameter.SUBSCRIPTION_AUTOMATIC_RENEWAL):
                    notice_period_duration = (
>>>>>>> f3bedf53
                        NoticePeriodManager.get_notice_period_duration(
                            self.product_type, self.growing_period
                        )
                    )
                self.subscriptions.append(
                    Subscription(
                        member_id=member_id,
                        product=product,
                        quantity=quantity,
                        period=self.growing_period,
                        start_date=self.start_date,
                        end_date=self.growing_period.end_date,
                        mandate_ref=mandate_ref,
                        consent_ts=now if self.product_type.contract_link else None,
                        withdrawal_consent_ts=now,
                        trial_end_date_override=existing_trial_end_date,
                        notice_period_duration=notice_period_duration,
                    )
                )

        Subscription.objects.bulk_create(self.subscriptions)
        Member.objects.filter(id=member_id).update(sepa_consent=get_now())

        new_pickup_location = self.cleaned_data.get("pickup_location")
        change_date = self.cleaned_data.get("pickup_location_change_date")
        if new_pickup_location:
            change_pickup_location(member_id, new_pickup_location, change_date)

        if send_mail:
            member = Member.objects.get(id=member_id)
            send_order_confirmation(member, self.subscriptions)

    def has_shares_selected(self):
        return self.get_total_ordered_quantity() > 0

    def get_total_ordered_quantity(self):
        total = 0.0
        for key, quantity in self.cleaned_data.items():
            if key.startswith(self.field_prefix) and (
                quantity is not None and quantity > 0
            ):
                product = Product.objects.get(
                    type_id=self.product_type.id,
                    name__iexact=key.replace(self.field_prefix, ""),
                )
                total += float(get_product_price(product).size)
        return total

    def validate_contract_signed(self):
        has_shares_selected = self.has_shares_selected()
        if (
            self.product_type.contract_link
            and has_shares_selected
            and not self.cleaned_data.get(self.consent_field_key, False)
        ):
            self.add_error(
                self.consent_field_key,
                f"Du musst den Vertragsgrundsätzen zustimmen um {self.product_type.name} zu zeichnen.",
            )

    def validate_pickup_location(self) -> bool:
        new_pickup_location = self.cleaned_data.get("pickup_location")
        has_shares_selected = self.has_shares_selected()
        if new_pickup_location or not has_shares_selected or not self.member_id:
            return True

        next_month = get_today() + relativedelta(months=1, day=1)
        latest_member_pickup_location = (
            MemberPickupLocation.objects.filter(
                member_id=self.member_id, valid_from__lte=next_month
            )
            .order_by("-valid_from")
            .first()
        )
        if not latest_member_pickup_location:
            self.add_error(None, _("Bitte wähle einen Abholort aus!"))
            return False

        ordered_products_to_quantity_map = {}
        for key, quantity in self.cleaned_data.items():
            if not key.startswith(self.field_prefix):
                continue
            product = Product.objects.get(
                type_id=self.product_type.id,
                name__iexact=key.replace(self.field_prefix, ""),
            )
            ordered_products_to_quantity_map[product] = quantity

        validate_pickup_location_capacity(
            form=self,
            pickup_location=latest_member_pickup_location.pickup_location,
            ordered_products_to_quantity_map=ordered_products_to_quantity_map,
            start_date=self.start_date,
            member_id=self.member_id,
        )

        return True

    def validate_has_base_product_subscription_at_same_growing_period(self):
        if not self.member_id or not self.has_shares_selected():
            return

        growing_period = getattr(
            self,
            "growing_period",
            self.cleaned_data.pop("growing_period", get_current_growing_period()),
        )
        if not Subscription.objects.filter(
            member__id=self.member_id,
            period=growing_period,
            product__type=BaseProductTypeService.get_base_product_type(),
        ).exists():
            self.add_error(
                None,
                "Um Anteile von diese zusätzliche Produkte zu bestellen, "
                "musst du Anteile von der Basis-Produkt an der gleiche Vertragsperiode haben.",
            )

    def is_valid(self):
        result = super().is_valid()

        self.validate_contract_signed()
        if BaseProductTypeService.is_base_product_type_logic_enabled():
            self.validate_has_base_product_subscription_at_same_growing_period()
        if not self.validate_pickup_location():
            return False

        return result and len(self.errors) == 0


def cancel_subs_for_edit(
    member_id: str, start_date: date, product_type: ProductType
) -> date:
    """
    Cancels all subscriptions of the given product type for the given member and start date because they changed their contract.

    :param member_id: The member's id
    :param start_date: The start date of the new contract
    :param product_type: The product type of the subscriptions to cancel

    :return: The trial end date of the last subscription that was canceled
    """

    subs = get_active_subscriptions(start_date).filter(
        member_id=member_id, product__type=product_type
    )

    existing_trial_end_date = None

    for sub in subs:
        sub.end_date = start_date - relativedelta(days=1)
        existing_trial_end_date = sub.trial_end_date
        if (
            sub.start_date > sub.end_date
        ):  # change was done before the contract started, so we can delete the subscription
            sub.delete()
        else:
            sub.save()

    return existing_trial_end_date


class EditSubscriptionPriceForm(forms.Form):
    def __init__(self, *args, **kwargs):
        self.subscription_id = kwargs.pop("pk", None)
        self.subscription = Subscription.objects.get(id=self.subscription_id)
        super().__init__(*args, **kwargs)

        self.fields["new_price"] = forms.DecimalField(
            required=False,
            label=_("Neuer Preis"),
            localize=True,
            max_digits=6,
            decimal_places=2,
            min_value=0.0,
            initial=self.subscription.total_price,
            help_text="Leer lassen um den Preis zurückzusetzen (automatisch berechnen)",
        )

    def save(self):
        if self.cleaned_data["new_price"]:
            self.subscription.price_override = self.cleaned_data["new_price"]
            self.subscription.solidarity_price = 0.0
            self.subscription.solidarity_price_absolute = None
        else:
            self.subscription.price_override = None
        self.subscription.save()
        return self.subscription


class EditSubscriptionDatesForm(forms.Form):
    start_date = forms.DateField(widget=DateInput)
    end_date = forms.DateField(widget=DateInput)

    def __init__(self, *args, **kwargs):
        self.subscription_id = kwargs.pop("pk", None)
        self.subscription = Subscription.objects.get(id=self.subscription_id)
        super().__init__(*args, **kwargs)

    def get_initial_for_field(self, field, field_name):
        if field_name == "start_date":
            return self.subscription.start_date
        if field_name == "end_date":
            return self.subscription.end_date
        return super().get_initial_for_field(field, field_name)

    def clean(self):
        cleaned_data = super().clean()

        if cleaned_data.get("start_date") > cleaned_data.get("end_date"):
            raise ValidationError("Das Anfangsdatum muss vor dem Endsdatum sein")

        return cleaned_data

    def save(self):
        self.subscription.start_date = self.cleaned_data["start_date"]
        self.subscription.end_date = self.cleaned_data["end_date"]
        self.subscription.save()
        return self.subscription<|MERGE_RESOLUTION|>--- conflicted
+++ resolved
@@ -70,10 +70,6 @@
 ]
 
 
-<<<<<<< HEAD
-def get_available_solidarity(reference_date: date = get_today()) -> float:
-    val = get_parameter_value(ParameterKeys.HARVEST_NEGATIVE_SOLIPRICE_ENABLED)
-=======
 def get_available_solidarity(
     reference_date: date | None = None,
     cache: Dict | None = None,
@@ -81,8 +77,7 @@
     if reference_date is None:
         reference_date = get_today()
 
-    val = get_parameter_value(Parameter.HARVEST_NEGATIVE_SOLIPRICE_ENABLED, cache)
->>>>>>> f3bedf53
+    val = get_parameter_value(ParameterKeys.HARVEST_NEGATIVE_SOLIPRICE_ENABLED, cache)
     if val == 0:  # disabled
         return 0.0
     elif val == 1:  # enabled
@@ -131,7 +126,9 @@
 
         super().__init__(*args, **kwargs)
 
-        base_product_type = BaseProductTypeService.get_base_product_type()
+        cache = {}
+
+        base_product_type = BaseProductTypeService.get_base_product_type(cache=cache)
         harvest_share_products = Product.objects.filter(
             deleted=False, type=base_product_type
         )
@@ -179,7 +176,6 @@
         for prod_field in self.products.keys():
             self.colspans[prod_field] = self.n_columns // len(self.products)
 
-        cache = {}
         if self.choose_growing_period:
             available_growing_periods = GrowingPeriod.objects.filter(
                 end_date__gte=self.start_date,
@@ -383,19 +379,10 @@
                 name=key.replace(BASE_PRODUCT_FIELD_PREFIX, ""),
             )
 
-<<<<<<< HEAD
-            notice_period_duration_in_months = None
+            notice_period_duration = None
             if get_parameter_value(ParameterKeys.SUBSCRIPTION_AUTOMATIC_RENEWAL):
-                notice_period_duration_in_months = (
-                    NoticePeriodManager.get_notice_period_duration(
-                        self.product_type, self.growing_period
-                    )
-=======
-            notice_period_duration = None
-            if get_parameter_value(Parameter.SUBSCRIPTION_AUTOMATIC_RENEWAL):
                 notice_period_duration = NoticePeriodManager.get_notice_period_duration(
                     self.product_type, self.growing_period
->>>>>>> f3bedf53
                 )
 
             sub = Subscription.objects.create(
@@ -511,7 +498,7 @@
             [subscription.get_used_capacity() for subscription in current_subscriptions]
         )
 
-    def validate_pickup_location_capacity(self):
+    def validate_pickup_location_capacity(self, cache: Dict):
         ordered_products_to_quantity_map = {}
         for key, quantity in self.cleaned_data.items():
             if not key.startswith(BASE_PRODUCT_FIELD_PREFIX):
@@ -527,13 +514,17 @@
             ordered_products_to_quantity_map=ordered_products_to_quantity_map,
             start_date=self.start_date,
             member_id=self.member_id,
-        )
-
-    def validate_total_capacity(self):
-        base_product_type_id = BaseProductTypeService.get_base_product_type().id
+            cache=cache,
+        )
+
+    def validate_total_capacity(self, cache: Dict):
+        base_product_type_id = BaseProductTypeService.get_base_product_type(
+            cache=cache
+        ).id
         free_capacity = get_free_product_capacity(
             product_type_id=base_product_type_id,
             reference_date=self.start_date,
+            cache=cache,
         )
         ordered_capacity = self.calculate_capacity_used_by_the_ordered_products()
         currently_used_capacity = float(
@@ -548,7 +539,7 @@
                 f"Die ausgewählte Ernteanteile sind größer als die verfügbare Kapazität! Verfügbar: {round(free_capacity, 2)}",
             )
 
-    def validate_solidarity_price(self):
+    def validate_solidarity_price(self, cache: Dict):
         solidarity_fields = self.build_solidarity_fields()
         ordered_solidarity_factor = float(
             solidarity_fields["solidarity_price_absolute"]
@@ -558,7 +549,7 @@
         if ordered_solidarity_factor >= 0:
             return
 
-        excess_solidarity = get_available_solidarity(self.start_date)
+        excess_solidarity = get_available_solidarity(self.start_date, cache=cache)
 
         ordered_capacity = self.calculate_capacity_used_by_the_ordered_products(True)
         solidarity_part_of_the_ordered_capacity = (
@@ -574,9 +565,11 @@
     def is_valid(self):
         super().is_valid()
 
+        cache = {}
+
         if not hasattr(self, "growing_period"):
             self.growing_period = self.cleaned_data.get(
-                "growing_period", get_current_growing_period()
+                "growing_period", get_current_growing_period(cache=cache)
             )
 
         self.start_date = max(self.start_date, self.growing_period.start_date)
@@ -591,9 +584,9 @@
             self.validate_harvest_shares_consent()
             if self.member_id:
                 self.validate_pickup_location()
-                self.validate_pickup_location_capacity()
-            self.validate_total_capacity()
-            self.validate_solidarity_price()
+                self.validate_pickup_location_capacity(cache=cache)
+            self.validate_total_capacity(cache=cache)
+            self.validate_solidarity_price(cache=cache)
 
         self.validate_cannot_reduce_size()
 
@@ -638,7 +631,12 @@
 
 
 def validate_pickup_location_capacity(
-    form, pickup_location, ordered_products_to_quantity_map, start_date, member_id
+    form,
+    pickup_location,
+    ordered_products_to_quantity_map,
+    start_date,
+    member_id,
+    cache: Dict,
 ):
     member = None
     if member_id:
@@ -649,7 +647,7 @@
         ordered_products_to_quantity_map=ordered_products_to_quantity_map,
         already_registered_member=member,
         subscription_start=start_date,
-        cache={},
+        cache=cache,
     ):
         form.add_error("pickup_location", "Abholort ist voll")  # this is not displayed
         form.add_error(
@@ -856,15 +854,9 @@
                     type=self.product_type,
                     name=key.replace(self.field_prefix, ""),
                 )
-<<<<<<< HEAD
-                notice_period_duration_in_months = None
+                notice_period_duration = None
                 if get_parameter_value(ParameterKeys.SUBSCRIPTION_AUTOMATIC_RENEWAL):
-                    notice_period_duration_in_months = (
-=======
-                notice_period_duration = None
-                if get_parameter_value(Parameter.SUBSCRIPTION_AUTOMATIC_RENEWAL):
                     notice_period_duration = (
->>>>>>> f3bedf53
                         NoticePeriodManager.get_notice_period_duration(
                             self.product_type, self.growing_period
                         )
@@ -925,13 +917,13 @@
                 f"Du musst den Vertragsgrundsätzen zustimmen um {self.product_type.name} zu zeichnen.",
             )
 
-    def validate_pickup_location(self) -> bool:
+    def validate_pickup_location(self, cache: Dict) -> bool:
         new_pickup_location = self.cleaned_data.get("pickup_location")
         has_shares_selected = self.has_shares_selected()
         if new_pickup_location or not has_shares_selected or not self.member_id:
             return True
 
-        next_month = get_today() + relativedelta(months=1, day=1)
+        next_month = get_today(cache=cache) + relativedelta(months=1, day=1)
         latest_member_pickup_location = (
             MemberPickupLocation.objects.filter(
                 member_id=self.member_id, valid_from__lte=next_month
@@ -959,23 +951,28 @@
             ordered_products_to_quantity_map=ordered_products_to_quantity_map,
             start_date=self.start_date,
             member_id=self.member_id,
+            cache=cache,
         )
 
         return True
 
-    def validate_has_base_product_subscription_at_same_growing_period(self):
+    def validate_has_base_product_subscription_at_same_growing_period(
+        self, cache: Dict
+    ):
         if not self.member_id or not self.has_shares_selected():
             return
 
         growing_period = getattr(
             self,
             "growing_period",
-            self.cleaned_data.pop("growing_period", get_current_growing_period()),
+            self.cleaned_data.pop(
+                "growing_period", get_current_growing_period(cache=cache)
+            ),
         )
         if not Subscription.objects.filter(
             member__id=self.member_id,
             period=growing_period,
-            product__type=BaseProductTypeService.get_base_product_type(),
+            product__type=BaseProductTypeService.get_base_product_type(cache=cache),
         ).exists():
             self.add_error(
                 None,
@@ -985,11 +982,13 @@
 
     def is_valid(self):
         result = super().is_valid()
-
+        cache = {}
         self.validate_contract_signed()
-        if BaseProductTypeService.is_base_product_type_logic_enabled():
-            self.validate_has_base_product_subscription_at_same_growing_period()
-        if not self.validate_pickup_location():
+        if BaseProductTypeService.is_base_product_type_logic_enabled(cache=cache):
+            self.validate_has_base_product_subscription_at_same_growing_period(
+                cache=cache
+            )
+        if not self.validate_pickup_location(cache=cache):
             return False
 
         return result and len(self.errors) == 0
