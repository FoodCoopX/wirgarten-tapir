from collections import OrderedDict
from datetime import date

from dateutil.relativedelta import relativedelta
from django import forms
from django.db import transaction
from django.shortcuts import get_object_or_404
from django.utils.translation import gettext_lazy as _

from tapir.configuration.parameter import get_parameter_value
from tapir.wirgarten.forms.pickup_location import (
    PickupLocationChoiceField,
    get_current_capacity,
)
from tapir.wirgarten.models import (
    GrowingPeriod,
    HarvestShareProduct,
    MandateReference,
    Member,
    MemberPickupLocation,
    Product,
    ProductType,
    Subscription,
)
from tapir.wirgarten.parameters import Parameter
from tapir.wirgarten.service.delivery import (
    get_active_pickup_location_capabilities,
    get_next_delivery_date,
)
from tapir.wirgarten.service.member import (
    change_pickup_location,
    get_next_contract_start_date,
    get_or_create_mandate_ref,
    send_contract_change_confirmation,
    send_order_confirmation,
)
from tapir.wirgarten.service.payment import (
    get_active_subscriptions_grouped_by_product_type,
    get_automatically_calculated_solidarity_excess,
)
from tapir.wirgarten.service.products import (
    get_active_subscriptions,
    get_current_growing_period,
    get_free_product_capacity,
    get_future_subscriptions,
    get_product_price,
    get_total_price_for_subs,
    get_next_growing_period,
)
from tapir.wirgarten.utils import format_date, get_now, get_today

SOLIDARITY_PRICES = [
    (0.0, _("Ich möchte den Richtpreis zahlen")),
    ("custom", _("Ich möchte einen anderen Betrag zahlen  ⟶")),
    (0.25, "+ 25% 🤩"),
    (0.2, "+ 20% 😍"),
    (0.15, "+ 15% 🚀"),
    (0.1, "+ 10% 🥳"),
    (0.05, "+ 5% 💚"),
    (-0.05, "- 5%"),
    (-0.10, "- 10%"),
    (-0.15, "- 15%"),
]


def get_available_solidarity(reference_date: date = get_today()) -> float:
    val = get_parameter_value(Parameter.HARVEST_NEGATIVE_SOLIPRICE_ENABLED)
    if val == 0:  # disabled
        return 0.0
    elif val == 1:  # enabled
        return 1000.0
    elif val == 2:  # automatic calculation
        return get_automatically_calculated_solidarity_excess(reference_date) or 0.0


BASE_PRODUCT_FIELD_PREFIX = "base_product_"


class BaseProductForm(forms.Form):
    intro_text_skip_hr = True

    sum_template = "wirgarten/member/base_product_sum.html"

    def __init__(self, *args, **kwargs):
        self.member_id = kwargs.pop("member_id", None)
        self.is_admin = kwargs.pop("is_admin", False)
        self.require_at_least_one = kwargs.pop("enable_validation", False)
        self.choose_growing_period = kwargs.pop("choose_growing_period", False)
        initial = kwargs.get("initial", {})

        self.start_date = kwargs.pop(
            "start_date", initial.get("start_date", get_next_contract_start_date())
        )
        self.intro_template = initial.pop("intro_template", None)
        self.outro_template = initial.pop("outro_template", None)

        if initial and not self.choose_growing_period:
            next_growing_period = get_next_growing_period()
            self.choose_growing_period = (
                next_growing_period
                and (next_growing_period.start_date - get_today()).days <= 61
            )

        super().__init__(*args, **kwargs)

        base_product_type_id = get_parameter_value(Parameter.COOP_BASE_PRODUCT_TYPE)
        harvest_share_products = Product.objects.filter(
            deleted=False, type_id=base_product_type_id
        )
        for p in harvest_share_products:
            price = get_product_price(p)
            if price and price.valid_from > self.start_date:
                harvest_share_products = harvest_share_products.exclude(id=p.id)

        self.n_columns = max(2, len(harvest_share_products))

        prices = {
            prod.id: get_product_price(prod, self.start_date).price
            for prod in harvest_share_products
        }

        harvest_share_products = sorted(
            harvest_share_products, key=lambda x: prices[x.id]
        )

        self.product_type = ProductType.objects.get(id=base_product_type_id)
        self.products = (
            {
                """harvest_shares_{variation}""".format(variation=p.product_ptr.name): p
                for p in harvest_share_products
            }
            if type(harvest_share_products[0]) == HarvestShareProduct
            else {
                """harvest_shares_{variation}""".format(variation=p.name): p
                for p in harvest_share_products
            }
        )

        self.field_order = list(self.products.keys()) + [
            "solidarity_price_harvest_shares"
        ]
        self.colspans = {
            "growing_period": self.n_columns,
            "solidarity_price_harvest_shares": self.n_columns - 1,
            "solidarity_price_absolute_harvest_shares": 1,
            "consent_harvest_shares": self.n_columns,
            "pickup_location": self.n_columns,
            "pickup_location_change_date": self.n_columns,
        }

        for prod_field in self.products.keys():
            self.colspans[prod_field] = self.n_columns // len(self.products)

        if self.choose_growing_period:
            available_growing_periods = GrowingPeriod.objects.filter(
                end_date__gte=self.start_date,
            ).order_by("start_date")

            self.solidarity_total = []
            self.free_capacity = []
            for period in available_growing_periods:
                start_date = max(period.start_date, self.start_date)
                solidarity_total = f"{get_available_solidarity(start_date)}".replace(
                    ",", "."
                )
                self.solidarity_total.append(solidarity_total)

                free_capacity = f"{get_free_product_capacity(harvest_share_products[0].type.id, start_date)}".replace(
                    ",", "."
                )
                self.free_capacity.append(free_capacity)

            self.fields["growing_period"] = forms.ModelChoiceField(
                queryset=available_growing_periods,
                label=_("Vertragsperiode"),
                required=True,
                empty_label=None,
                initial=0,
            )
        else:
            self.growing_period = get_current_growing_period(self.start_date)
            self.solidarity_total = [
                f"{get_available_solidarity(max(self.growing_period.start_date, self.start_date))}".replace(
                    ",", "."
                )
            ]

            self.free_capacity = [
                f"{get_free_product_capacity(harvest_share_products[0].type.id, max(self.growing_period.start_date, self.start_date))}".replace(
                    ",", "."
                )
            ]

        for prod_field in harvest_share_products:
            self.fields[
                f"{BASE_PRODUCT_FIELD_PREFIX}{prod_field.name}"
            ] = forms.IntegerField(
                required=False,
                max_value=10,
                min_value=0,
                initial=0,
                label=_(f"{prod_field.name}-{self.product_type.name}"),
                help_text="""{:.2f} € inkl. MwSt / Monat""".format(
                    prices[prod_field.id]
                ),
            )

        self.fields["solidarity_price_harvest_shares"] = forms.ChoiceField(
            required=False,
            label=_("Solidarpreis [%]²"),
            choices=SOLIDARITY_PRICES,
            initial=0.0,
        )
        self.fields["solidarity_price_absolute_harvest_shares"] = forms.DecimalField(
            required=False,
            label=_("Solidarpreis [€]²"),
            min_value=0.0,
        )

        if self.product_type.contract_link:
            self.fields["consent_harvest_shares"] = forms.BooleanField(
                label=_(
                    "Ja, ich habe die Vertragsgrundsätze gelesen und stimme diesen zu."
                ),
                help_text=f'<a href="{self.product_type.contract_link}" target="_blank">Vertragsgrundsätze - {self.product_type.name}</a>',
                required=False,
                initial=False,
            )

        if self.member_id:
            member = Member.objects.get(id=self.member_id)
            subs = get_active_subscriptions_grouped_by_product_type(
                member, self.start_date
            )

            new_sub_dummy = Subscription(
                quantity=1,
                product=Product.objects.get(type=self.product_type, base=True),
            )

            sub_variants = {}
            if self.product_type.name in subs:
                for sub in subs[self.product_type.name]:
                    sub_variants[sub.product.name] = {
                        "quantity": sub.quantity,
                        "solidarity_price": sub.solidarity_price,
                        "solidarity_price_absolute": sub.solidarity_price_absolute,
                    }

                self.current_used_capacity = get_total_price_for_subs(
                    subs[self.product_type.name]
                )
                if len(sub_variants) > 0:
                    soli_absolute = list(sub_variants.values())[0][
                        "solidarity_price_absolute"
                    ]
                    for key, field in self.fields.items():
                        if (
                            key.startswith(BASE_PRODUCT_FIELD_PREFIX)
                            and key.replace(BASE_PRODUCT_FIELD_PREFIX, "")
                            in sub_variants
                        ):
                            field.initial = sub_variants[
                                key.replace(BASE_PRODUCT_FIELD_PREFIX, "")
                            ]["quantity"]
                        elif key == "solidarity_price_harvest_shares":
                            field.initial = (
                                list(sub_variants.values())[0]["solidarity_price"]
                                if not soli_absolute
                                else "custom"
                            )  # FIXME: maybe the soli price should not be in the subscription but in the Member model..
                        elif key == "solidarity_price_absolute_harvest_shares":
                            field.initial = soli_absolute

            subs[self.product_type.name] = (
                [new_sub_dummy]
                if self.product_type.name not in subs
                else (subs[self.product_type.name] + [new_sub_dummy])
            )

            self.fields["pickup_location"] = PickupLocationChoiceField(
                required=False,
                label=_("Neuen Abholort auswählen"),
                initial={"subs": subs},
            )

            today = get_today()
            next_delivery_date = get_next_delivery_date(
                today + relativedelta(days=2)
            )  # FIXME: the +2 days should be a configurable treshold. It takes some time to prepare the deliveries in which no changes are allowed
            next_month = today + relativedelta(months=1, day=1)
            if next_month < next_delivery_date:
                next_month += relativedelta(months=1)
            self.fields["pickup_location_change_date"] = forms.ChoiceField(
                required=False,
                label=_("Abholortwechsel zum"),
                choices=[
                    (
                        next_delivery_date,
                        f"Nächstmöglicher Zeitpunkt ({format_date(next_delivery_date)})",
                    ),
                    (next_month, f"Nächster Monat ({format_date(next_month)})"),
                ],
            )

        self.harvest_shares = ",".join(
            map(
                lambda p: BASE_PRODUCT_FIELD_PREFIX + p.name + ":" + str(prices[p.id]),
                harvest_share_products,
            )
        )

    @transaction.atomic
    def save(
        self,
        mandate_ref: MandateReference = None,
        member_id: str = None,
    ):
        member_id = member_id or self.member_id

        if not mandate_ref:
            mandate_ref = get_or_create_mandate_ref(member_id)

        now = get_now()

        self.subs = []
        existing_trial_end_date = cancel_subs_for_edit(
            member_id, self.start_date, self.product_type
        )

        for key, quantity in self.cleaned_data.items():
            if not (
                key.startswith(BASE_PRODUCT_FIELD_PREFIX)
                and quantity is not None
                and quantity > 0
            ):
                continue

            product = Product.objects.get(
                type=self.product_type,
                name=key.replace(BASE_PRODUCT_FIELD_PREFIX, ""),
            )

            sub = Subscription.objects.create(
                member_id=member_id,
                product=product,
                period=self.growing_period,
                quantity=quantity,
                start_date=self.start_date,
                end_date=self.growing_period.end_date,
                mandate_ref=mandate_ref,
                consent_ts=(
                    now
                    if self.product_type.contract_link
                    and self.cleaned_data["consent_harvest_shares"]
                    else None
                ),
                withdrawal_consent_ts=now,
                trial_end_date_override=existing_trial_end_date,
                **self.build_solidarity_fields(),
            )

            self.subs.append(sub)

        member = Member.objects.get(id=member_id)
        member.sepa_consent = now
        member.save()

        new_pickup_location = self.cleaned_data.get("pickup_location")
        if new_pickup_location:
            change_date = self.cleaned_data.get("pickup_location_change_date")
            change_pickup_location(member_id, new_pickup_location, change_date)

<<<<<<< HEAD
        if (
            not is_registration
            and get_future_subscriptions()
            .filter(
                cancellation_ts__isnull=True,
                member_id=member_id,
                end_date__gt=(
                    max(self.start_date, self.growing_period.start_date)
                    if hasattr(self, "growing_period")
                    else self.start_date
                ),
            )
            .exists()
        ):
            send_contract_change_confirmation(member, self.subs)
        else:
            send_order_confirmation(
                member, get_future_subscriptions().filter(member=member)
            )

    def build_solidarity_fields(self):
        selected_option = self.cleaned_data["solidarity_price_harvest_shares"]
        if selected_option == "custom":
            return {
                "solidarity_price": 0.0,
                "solidarity_price_absolute": self.cleaned_data[
                    "solidarity_price_absolute_harvest_shares"
                ],
            }
        return {"solidarity_price": selected_option}

=======
>>>>>>> e6907482
    def has_harvest_shares(self):
        for key, quantity in self.cleaned_data.items():
            if key.startswith(BASE_PRODUCT_FIELD_PREFIX) and (
                quantity is not None and quantity > 0
            ):
                return True
        return False

    def validate_harvest_shares_consent(self):
        if self.product_type.contract_link and not self.cleaned_data.get(
            "consent_harvest_shares", False
        ):
            self.add_error(
                "consent_harvest_shares",
                _(
                    f"Du musst den Vertragsgrundsätzen zustimmen um {self.product_type.name} zu zeichnen."
                ),
            )

    def validate_pickup_location(self):
        if not MemberPickupLocation.objects.filter(member_id=self.member_id).exists():
            self.add_error(None, _("Bitte wähle einen Abholort aus!"))
            return False

    def get_pickup_location(self):
        pickup_location = self.cleaned_data.get("pickup_location")
        if pickup_location:
            return pickup_location

        member_pickup_locations = MemberPickupLocation.objects.filter(
            member_id=self.member_id
        )
        if member_pickup_locations.count() == 1:
            return member_pickup_locations.get().pickup_location

        next_month = get_today() + relativedelta(months=1, day=1)
        return (
            member_pickup_locations.filter(valid_from__lte=next_month)
            .order_by("-valid_from")
            .first()
            .pickup_location
        )

    def calculate_capacity_used_by_the_ordered_products(self):
        base_prod_type_id = get_parameter_value(Parameter.COOP_BASE_PRODUCT_TYPE)

        total = 0.0
        for key, quantity in self.cleaned_data.items():
            if not key.startswith(BASE_PRODUCT_FIELD_PREFIX) or not quantity:
                continue
            next_month = get_today() + relativedelta(months=1, day=1)
            product = Product.objects.get(
                type_id=base_prod_type_id,
                name__iexact=key.replace(BASE_PRODUCT_FIELD_PREFIX, ""),
            )
            total += float(get_product_price(product, next_month).price) * quantity
        return total

    def validate_pickup_location_capacity(self):
        base_prod_type_id = get_parameter_value(Parameter.COOP_BASE_PRODUCT_TYPE)
        ordered_capacity = self.calculate_capacity_used_by_the_ordered_products()
        capability = get_active_pickup_location_capabilities().get(
            pickup_location=self.get_pickup_location(),
            product_type__id=base_prod_type_id,
        )
        product_type = ProductType.objects.get(id=base_prod_type_id)
        validate_pickup_location_capacity(
            self,
            capability,
            product_type,
            self.start_date,
            ordered_capacity,
            self.member_id,
        )

    def validate_total_capacity(self):
        free_capacity = get_free_product_capacity(
            product_type_id=get_parameter_value(Parameter.COOP_BASE_PRODUCT_TYPE),
            reference_date=self.start_date,
        )
        ordered_capacity = self.calculate_capacity_used_by_the_ordered_products()
        if free_capacity < ordered_capacity:
            self.add_error(
                None,
                f"Die ausgewählte Ernteanteile sind größer als die verfügbare Kapazität! Verfügbar: {free_capacity}€",
            )

    def validate_solidarity_price(self):
        solidarity_fields = self.build_solidarity_fields()
        ordered_solidarity_factor = float(
            solidarity_fields["solidarity_price_absolute"]
            if "solidarity_price_absolute" in solidarity_fields.keys()
            else solidarity_fields["solidarity_price"]
        )
        if ordered_solidarity_factor >= 0:
            return

        excess_solidarity = get_available_solidarity(self.start_date)

        ordered_capacity = self.calculate_capacity_used_by_the_ordered_products()
        solidarity_part_of_the_ordered_capacity = (
            ordered_capacity * -ordered_solidarity_factor
        )

        if solidarity_part_of_the_ordered_capacity > excess_solidarity:
            self.add_error(
                "solidarity_price_harvest_shares",
                "Der Solidartopf ist leider nicht ausreichend ausgefüllt.",
            )

    def is_valid(self):
        super().is_valid()

        if not hasattr(self, "growing_period"):
            self.growing_period = self.cleaned_data.get(
                "growing_period", get_current_growing_period()
            )

        self.start_date = max(self.start_date, self.growing_period.start_date)

        has_harvest_shares = self.has_harvest_shares()
        if self.require_at_least_one and not has_harvest_shares:
            self.add_error(
                None, f"Bitte wähle mindestens einen {self.product_type.name}!"
            )

        if has_harvest_shares:
            self.validate_harvest_shares_consent()
            if self.member_id:
                self.validate_pickup_location()
                self.validate_pickup_location_capacity()
            self.validate_total_capacity()
            self.validate_solidarity_price()

        return len(self.errors) == 0


def validate_pickup_location_capacity(
    form, capability, product_type, start_date, total_member_amount, member_id
):
    if not capability.max_capacity:
        return

    current_member_amount = float(
        sum(
            [
                s.total_price_without_soli
                for s in get_active_subscriptions(start_date).filter(
                    member_id=member_id,
                    product__type_id=product_type.id,
                )
            ]
        )
    )
    diff_member_amount = total_member_amount - current_member_amount
    new_total_amount = get_current_capacity(capability, start_date) + diff_member_amount

    base_product = Product.objects.get(type=capability.product_type, base=True)
    base_product_price = get_product_price(base_product, start_date).price

    if new_total_amount > capability.max_capacity * base_product_price:
        form.add_error("pickup_location", "Abholort ist voll")  # this is not displayed
        form.add_error(
            None,
            _("Dein Abholort ist leider voll. Bitte wähle einen anderen Abholort aus."),
        )


class AdditionalProductForm(forms.Form):
    sum_template = "wirgarten/member/additional_product_sum.html"

    def __init__(self, *args, **kwargs):
        self.is_admin = kwargs.pop("is_admin", False)
        self.member_id = kwargs.pop("member_id", None)
        initial = kwargs.get("initial", {})
        product_type_id = kwargs.pop(
            "product_type_id", initial.pop("product_type_id", None)
        )

        self.product_type = get_object_or_404(ProductType, id=product_type_id)

        self.intro_template = initial.pop("intro_template", None)
        self.outro_template = initial.pop("outro_template", None)

        self.field_prefix = self.product_type.id + "_"
        self.choose_growing_period = kwargs.pop("choose_growing_period", False)
        self.start_date = kwargs.pop(
            "start_date", initial.get("start_date", get_next_contract_start_date())
        )
        super(AdditionalProductForm, self).__init__(*args, **kwargs)

        self.consent_field_key = f"consent_{self.field_prefix}"
        products_queryset = Product.objects.filter(
            deleted=False, type=self.product_type
        )

        # Calculate prices for each product
        prices = {
            prod.id: get_product_price(prod, self.start_date).price
            for prod in products_queryset
        }

        # Sort products by their prices in ascending order
        sorted_products = sorted(products_queryset, key=lambda x: prices[x.id])

        # Create an OrderedDict to maintain the sorted order
        self.products = OrderedDict(
            (f"{self.field_prefix}{prod.name}", prod) for prod in sorted_products
        )

        self.n_columns = len(self.products)
        self.colspans = {
            self.consent_field_key: self.n_columns,
            "growing_period": self.n_columns,
            "pickup_location": self.n_columns,
            "pickup_location_change_date": self.n_columns,
        }

        if self.choose_growing_period:
            growing_periods = GrowingPeriod.objects.filter(
                end_date__gte=self.start_date,
            ).order_by("start_date")

            self.free_capacity = []
            for period in growing_periods:
                self.free_capacity.append(
                    f"{get_free_product_capacity(self.product_type.id, max(period.start_date, self.start_date))}".replace(
                        ",", "."
                    )
                )

            self.fields["growing_period"] = forms.ModelChoiceField(
                queryset=growing_periods,
                label=_("Vertragsperiode"),
                required=True,
                empty_label=None,
                initial=0,
            )
        else:
            self.growing_period = get_current_growing_period(self.start_date)
            self.free_capacity = [
                f"{get_free_product_capacity(self.product_type.id, max(self.growing_period.start_date, self.start_date))}".replace(
                    ",", "."
                )
            ]

        if self.product_type.single_subscription_only:
            prod_name = [p for p in self.products.values() if p.base][0].name
            self.fields[self.field_prefix + prod_name] = forms.BooleanField(
                required=False,
                label=_(f"{prod_name} {self.product_type.name}"),
            )
        else:
            for k, v in self.products.items():
                self.fields[k] = forms.IntegerField(
                    required=False,
                    min_value=0,
                    initial=0,
                    label=_(
                        f"{k.replace(self.field_prefix, '')} {self.product_type.name}"
                    ),
                    help_text="""{:.2f} € inkl. MwSt / Monat""".format(prices[v.id]),
                )

        if self.product_type.contract_link:
            self.fields[self.consent_field_key] = forms.BooleanField(
                label=_(
                    "Ja, ich habe die Vertragsgrundsätze gelesen und stimme diesen zu."
                ),
                help_text=_(
                    f'<a href="{self.product_type.contract_link}" target="_blank">Vertragsgrundsätze - {self.product_type.name}</a>'
                ),
                required=False,
                initial=False,
            )

        if self.member_id:
            member = Member.objects.get(id=self.member_id)
            subs = get_active_subscriptions_grouped_by_product_type(member)

            today = get_today()
            next_delivery_date = get_next_delivery_date(
                today + relativedelta(days=2)
            )  # FIXME: the +2 days should be a configurable treshold. It takes some time to prepare the deliveries in which no changes are allowed
            next_month = today + relativedelta(months=1, day=1)

            def add_pickup_location_fields():
                # FIXME: no dummy, use the real diff value
                new_sub_dummy = Subscription(
                    quantity=1,
                    product=Product.objects.get(type=self.product_type, base=True),
                )
                subs[self.product_type.name] = (
                    [new_sub_dummy]
                    if self.product_type.name not in subs
                    else (subs[self.product_type.name] + [new_sub_dummy])
                )
                self.fields["pickup_location"] = PickupLocationChoiceField(
                    required=False,
                    label=_("Neuen Abholort auswählen"),
                    initial={"subs": subs},
                )
                self.fields["pickup_location_change_date"] = forms.ChoiceField(
                    required=False,
                    label=_("Abholortwechsel zum"),
                    choices=[
                        (
                            next_delivery_date,
                            f"Nächstmöglicher Zeitpunkt ({format_date(next_delivery_date)})",
                        ),
                        (next_month, f"Nächster Monat ({format_date(next_month)})"),
                    ],
                )

            capability = get_active_pickup_location_capabilities().filter(
                pickup_location=member.pickup_location,
                product_type__id=self.product_type.id,
            )
            if capability.exists():
                capability = capability.first()
                if capability.max_capacity:
                    total = 0.0
                    for key, quantity in self.cleaned_data.items():
                        if key.startswith(BASE_PRODUCT_FIELD_PREFIX) and (
                            quantity is not None and quantity > 0
                        ):
                            product = Product.objects.get(
                                type_id=self.product_type.id,
                                name__iexact=key.replace(self.field_prefix, ""),
                            )
                            total += float(get_product_price(product, next_month).price)

                    current_capacity = (
                        get_current_capacity(capability, next_month) + total
                    ) / float(self.product_type.base_price)
                    free_capacity = capability.max_capacity - current_capacity
                    if current_capacity > free_capacity:
                        add_pickup_location_fields()
            else:
                add_pickup_location_fields()

        self.prices = ",".join(
            map(
                lambda k: k + ":" + str(prices[self.products[k].id]),
                self.products.keys(),
            )
        )

    def has_shares_selected(self):
        for key, val in self.cleaned_data.items():
            if key.startswith(self.field_prefix) and val is not None and val > 0:
                return True
        return False

    @transaction.atomic
    def save(
        self,
        member_id: str = None,
        mandate_ref: MandateReference = None,
        send_mail: bool = False,
    ):
        if not member_id:
            if not self.member_id:
                raise ValueError("member_id must be set")
            member_id = self.member_id
        if not mandate_ref:
            mandate_ref = get_or_create_mandate_ref(member_id)

        now = get_now()

        if not hasattr(self, "growing_period"):
            self.growing_period = self.cleaned_data.pop(
                "growing_period", get_current_growing_period()
            )

        self.start_date = max(self.start_date, self.growing_period.start_date)

        existing_trial_end_date = cancel_subs_for_edit(
            member_id, self.start_date, self.product_type
        )

        self.subs = []
        for key, quantity in self.cleaned_data.items():
            if key.startswith(self.field_prefix) and quantity and quantity > 0:
                product = Product.objects.get(
                    type=self.product_type,
                    name=key.replace(self.field_prefix, ""),
                )
                self.subs.append(
                    Subscription(
                        member_id=member_id,
                        product=product,
                        quantity=quantity,
                        period=self.growing_period,
                        start_date=self.start_date,
                        end_date=self.growing_period.end_date,
                        mandate_ref=mandate_ref,
                        consent_ts=now if self.product_type.contract_link else None,
                        withdrawal_consent_ts=now,
                        trial_end_date_override=existing_trial_end_date,
                    )
                )

        Subscription.objects.bulk_create(self.subs)
        Member.objects.filter(id=member_id).update(sepa_consent=get_now())

        new_pickup_location = self.cleaned_data.get("pickup_location")
        change_date = self.cleaned_data.get("pickup_location_change_date")
        if new_pickup_location:
            change_pickup_location(member_id, new_pickup_location, change_date)

        if send_mail:
            member = Member.objects.get(id=member_id)
            send_order_confirmation(member, self.subs)

    def is_valid(self):
        super().is_valid()

        has_shares_selected = self.has_shares_selected()
        if (
            self.product_type.contract_link
            and has_shares_selected
            and not self.cleaned_data.get(self.consent_field_key, False)
        ):
            self.add_error(
                self.consent_field_key,
                f"Du musst den Vertragsgrundsätzen zustimmen um {self.product_type.name} zu zeichnen.",
            )

        new_pickup_location = self.cleaned_data.get("pickup_location")
        if not new_pickup_location and has_shares_selected and self.member_id:
            next_month = get_today() + relativedelta(months=1, day=1)
            latest_pickup_location = (
                MemberPickupLocation.objects.filter(
                    member_id=self.member_id, valid_from__lte=next_month
                )
                .order_by("-valid_from")
                .first()
            )
            if not latest_pickup_location:
                self.add_error(None, _("Bitte wähle einen Abholort aus!"))
                return False
            else:
                latest_pickup_location = latest_pickup_location.pickup_location

            total = 0.0
            for key, quantity in self.cleaned_data.items():
                if key.startswith(self.field_prefix) and (
                    quantity is not None and quantity > 0
                ):
                    product = Product.objects.get(
                        type_id=self.product_type.id,
                        name__iexact=key.replace(self.field_prefix, ""),
                    )
                    total += float(get_product_price(product).price)

            capability = get_active_pickup_location_capabilities().filter(
                pickup_location=latest_pickup_location,
                product_type__id=self.product_type.id,
            )
            if not capability.exists():
                self.add_error(
                    "pickup_location", "Abholort unterstützt Produkt nicht"
                )  # this is not displayed
                self.add_error(
                    None,
                    f"An deinem Abholort können leider keine {self.product_type.name} abgeholt werden. Bitte wähle einen anderen Abholort aus.",
                )
            else:
                capability = capability.first()
                validate_pickup_location_capacity(
                    self,
                    capability,
                    self.product_type,
                    self.start_date,
                    total,
                    self.member_id,
                )

        return len(self.errors) == 0


def cancel_subs_for_edit(
    member_id: str, start_date: date, product_type: ProductType
) -> date:
    """
    Cancels all subscriptions of the given product type for the given member and start date because they changed their contract.

    :param member_id: The member's id
    :param start_date: The start date of the new contract
    :param product_type: The product type of the subscriptions to cancel

    :return: The trial end date of the last subscription that was canceled
    """

    subs = get_active_subscriptions(start_date).filter(
        member_id=member_id, product__type=product_type
    )

    existing_trial_end_date = None

    for sub in subs:
        sub.end_date = start_date - relativedelta(days=1)
        existing_trial_end_date = sub.trial_end_date
        if (
            sub.start_date > sub.end_date
        ):  # change was done before the contract started, so we can delete the subscription
            sub.delete()
        else:
            sub.save()

    return existing_trial_end_date


class EditSubscriptionPriceForm(forms.Form):
    def __init__(self, *args, **kwargs):
        self.subscription_id = kwargs.pop("pk", None)
        self.subscription = Subscription.objects.get(id=self.subscription_id)
        super().__init__(*args, **kwargs)

        self.fields["new_price"] = forms.DecimalField(
            required=False,
            label=_("Neuer Preis"),
            localize=True,
            max_digits=6,
            decimal_places=2,
            min_value=0.0,
            initial=self.subscription.total_price,
            help_text="Leer lassen um den Preis zurückzusetzen (automatisch berechnen)",
        )

    def save(self):
        if self.cleaned_data["new_price"]:
            self.subscription.price_override = self.cleaned_data["new_price"]
            self.subscription.solidarity_price = 0.0
            self.subscription.solidarity_price_absolute = None
        else:
            self.subscription.price_override = None
        self.subscription.save()
        return self.subscription<|MERGE_RESOLUTION|>--- conflicted
+++ resolved
@@ -371,27 +371,6 @@
             change_date = self.cleaned_data.get("pickup_location_change_date")
             change_pickup_location(member_id, new_pickup_location, change_date)
 
-<<<<<<< HEAD
-        if (
-            not is_registration
-            and get_future_subscriptions()
-            .filter(
-                cancellation_ts__isnull=True,
-                member_id=member_id,
-                end_date__gt=(
-                    max(self.start_date, self.growing_period.start_date)
-                    if hasattr(self, "growing_period")
-                    else self.start_date
-                ),
-            )
-            .exists()
-        ):
-            send_contract_change_confirmation(member, self.subs)
-        else:
-            send_order_confirmation(
-                member, get_future_subscriptions().filter(member=member)
-            )
-
     def build_solidarity_fields(self):
         selected_option = self.cleaned_data["solidarity_price_harvest_shares"]
         if selected_option == "custom":
@@ -403,8 +382,6 @@
             }
         return {"solidarity_price": selected_option}
 
-=======
->>>>>>> e6907482
     def has_harvest_shares(self):
         for key, quantity in self.cleaned_data.items():
             if key.startswith(BASE_PRODUCT_FIELD_PREFIX) and (
