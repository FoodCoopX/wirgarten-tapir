--- conflicted
+++ resolved
@@ -7,11 +7,7 @@
 msgstr ""
 "Project-Id-Version: \n"
 "Report-Msgid-Bugs-To: \n"
-<<<<<<< HEAD
-"POT-Creation-Date: 2021-11-07 15:59+0200\n"
-=======
-"POT-Creation-Date: 2021-11-08 22:18+0200\n"
->>>>>>> d8e90c3a
+"POT-Creation-Date: 2021-11-09 23:44+0200\n"
 "PO-Revision-Date: 2021-08-24 14:34+0200\n"
 "Last-Translator: \n"
 "Language-Team: \n"
@@ -38,28 +34,19 @@
 msgstr "Es gibt bereits eine Nutzer*in mit diesem Namen."
 
 #: accounts/models.py:149 accounts/templates/accounts/user_detail.html:43
-<<<<<<< HEAD
 #: coop/models.py:52 coop/models.py:238
-=======
-#: coop/models.py:51 coop/models.py:230
->>>>>>> d8e90c3a
 #: coop/templates/coop/draftuser_detail.html:36
 #: coop/templates/coop/shareowner_detail.html:43
 msgid "Phone number"
 msgstr "Telefonnummer"
 
 #: accounts/models.py:150 accounts/templates/accounts/user_detail.html:53
-<<<<<<< HEAD
 #: coop/models.py:53 coop/models.py:239
-=======
-#: coop/models.py:52 coop/models.py:231
->>>>>>> d8e90c3a
 #: coop/templates/coop/draftuser_detail.html:40
 #: coop/templates/coop/shareowner_detail.html:47
 msgid "Birthdate"
 msgstr "Geburtsdatum"
 
-<<<<<<< HEAD
 #: accounts/models.py:151 coop/models.py:54 coop/models.py:240
 msgid "Street and house number"
 msgstr "Straße und Hausnummer"
@@ -77,34 +64,11 @@
 msgstr "Ort"
 
 #: accounts/models.py:155 coop/models.py:58 coop/models.py:244
-=======
-#: accounts/models.py:151 coop/models.py:53 coop/models.py:232
-msgid "Street and house number"
-msgstr "Straße und Hausnummer"
-
-#: accounts/models.py:152 coop/models.py:54 coop/models.py:233
-msgid "Extra address line"
-msgstr "Adresszusatz"
-
-#: accounts/models.py:153 coop/models.py:55 coop/models.py:234
-msgid "Postcode"
-msgstr "Postleitzahl"
-
-#: accounts/models.py:154 coop/models.py:56 coop/models.py:235
-msgid "City"
-msgstr "Ort"
-
-#: accounts/models.py:155 coop/models.py:57 coop/models.py:236
->>>>>>> d8e90c3a
 msgid "Country"
 msgstr "Land"
 
 #: accounts/models.py:158 accounts/templates/accounts/user_detail.html:73
-<<<<<<< HEAD
 #: coop/models.py:61 coop/models.py:247
-=======
-#: coop/models.py:60 coop/models.py:239
->>>>>>> d8e90c3a
 #: coop/templates/coop/shareowner_detail.html:67
 msgid "Preferred Language"
 msgstr "Bevorzugte Sprache"
@@ -134,11 +98,7 @@
 
 #: accounts/templates/accounts/user_detail.html:31
 #: coop/templates/coop/draftuser_detail.html:24
-<<<<<<< HEAD
 #: coop/templates/coop/shareowner_detail.html:35
-=======
-#: coop/templates/coop/shareowner_detail.html:35 coop/views/shareowner.py:369
->>>>>>> d8e90c3a
 msgid "Name"
 msgstr "Name"
 
@@ -290,11 +250,7 @@
 msgid "Account welcome email sent."
 msgstr "Willkommens-E-Mail für Nutzer'*innenkonto gesendet."
 
-<<<<<<< HEAD
 #: coop/forms.py:66 coop/models.py:313 coop/views/shareowner.py:222
-=======
-#: coop/forms.py:66 coop/models.py:305 coop/views/shareowner.py:219
->>>>>>> d8e90c3a
 #, fuzzy
 #| msgid "Willkommen bei SuperCoop eG!"
 msgid "Welcome at SuperCoop eG!"
@@ -304,47 +260,30 @@
 msgid "Is company"
 msgstr "Ist eine Firma"
 
-<<<<<<< HEAD
 #: coop/models.py:49 coop/models.py:235
-=======
-#: coop/models.py:48 coop/models.py:227
->>>>>>> d8e90c3a
 #: coop/templates/coop/draftuser_list.html:20
 msgid "First name"
 msgstr "Vorname"
 
-<<<<<<< HEAD
 #: coop/models.py:50 coop/models.py:236
-=======
-#: coop/models.py:49 coop/models.py:228
->>>>>>> d8e90c3a
 #: coop/templates/coop/draftuser_list.html:21
 msgid "Last name"
 msgstr "Nachname"
 
-<<<<<<< HEAD
 #: coop/models.py:51 coop/models.py:237
-=======
-#: coop/models.py:50 coop/models.py:229
->>>>>>> d8e90c3a
 msgid "Email address"
 msgstr "E-Mail-Adresse"
 
-#: coop/models.py:67
+#: coop/models.py:68
 msgid "Is investing member"
 msgstr "Ist investierendes Mitglied"
 
-<<<<<<< HEAD
 #: coop/models.py:70 coop/models.py:271
-=======
-#: coop/models.py:69 coop/models.py:263
->>>>>>> d8e90c3a
 #: coop/templates/coop/draftuser_detail.html:72
 #: coop/templates/coop/user_coop_share_ownership_list_tag.html:44
 msgid "Ratenzahlung"
 msgstr "Ratenzahlung"
 
-<<<<<<< HEAD
 #: coop/models.py:75 coop/models.py:264
 msgid "Attended Welcome Session"
 msgstr "An Willkommenstreffen teilgenommen"
@@ -366,54 +305,22 @@
 msgstr ""
 
 #: coop/models.py:201
-=======
-#: coop/models.py:74 coop/models.py:256
-msgid "Attended Welcome Session"
-msgstr "An Willkommenstreffen teilgenommen"
-
-#: coop/models.py:76 coop/models.py:261
-msgid "Paid Membership Fee"
-msgstr "Mitgliedsgebühr bezahlt"
-
-#: coop/models.py:78
-msgid "Is willing to gift a share"
-msgstr ""
-
-#: coop/models.py:128
-msgid "Cannot be a company and have a Tapir account"
-msgstr ""
-
-#: coop/models.py:144
-msgid "User info should be stored in associated Tapir account"
-msgstr ""
-
-#: coop/models.py:193
->>>>>>> d8e90c3a
 #: coop/templates/coop/user_coop_share_ownership_list_tag.html:108
 msgid "Sold"
 msgstr "Verkauft"
 
-<<<<<<< HEAD
 #: coop/models.py:202 coop/templates/coop/draftuser_detail.html:63
-=======
-#: coop/models.py:194 coop/templates/coop/draftuser_detail.html:63
->>>>>>> d8e90c3a
 #: coop/templates/coop/user_coop_share_ownership_list_tag.html:26
 #: coop/templates/coop/user_coop_share_ownership_list_tag.html:106
 msgid "Investing"
 msgstr "Investierend"
 
-<<<<<<< HEAD
 #: coop/models.py:203 coop/templates/coop/draftuser_detail.html:65
-=======
-#: coop/models.py:195 coop/templates/coop/draftuser_detail.html:65
->>>>>>> d8e90c3a
 #: coop/templates/coop/user_coop_share_ownership_list_tag.html:29
 #: coop/templates/coop/user_coop_share_ownership_list_tag.html:104
 msgid "Active"
 msgstr "Aktiv"
 
-<<<<<<< HEAD
 #: coop/models.py:253
 msgid "Number of Shares"
 msgstr "Anzahl Anteilen"
@@ -426,22 +333,7 @@
 msgid "Signed Beteiligungserklärung"
 msgstr "Beteiligungserklärung unterschrieben"
 
-#: coop/templates/coop/about.html:10 templates/base.html:145
-=======
-#: coop/models.py:245
-msgid "Number of Shares"
-msgstr "Anzahl Anteilen"
-
-#: coop/models.py:248
-msgid "Investing member"
-msgstr "Investierende Mitglieder"
-
-#: coop/models.py:259
-msgid "Signed Beteiligungserklärung"
-msgstr "Beteiligungserklärung unterschrieben"
-
-#: coop/templates/coop/about.html:10 templates/base.html:137
->>>>>>> d8e90c3a
+#: coop/templates/coop/about.html:10 templates/base.html:146
 msgid "About Tapir"
 msgstr "Über Tapir"
 
@@ -598,11 +490,7 @@
 msgstr "Mitgliedsbestätigung"
 
 #: coop/templates/coop/user_coop_share_ownership_list_tag.html:23
-<<<<<<< HEAD
 #: coop/views/shareowner.py:375
-=======
-#: coop/views/shareowner.py:373
->>>>>>> d8e90c3a
 #: shifts/templates/shifts/user_shifts_overview_tag.html:17
 msgid "Status"
 msgstr "Status"
@@ -674,13 +562,19 @@
 msgid "User is not a cooperative member."
 msgstr "Benutzer*in ist kein Genossenschaftsmitglied."
 
-<<<<<<< HEAD
-#: coop/templates/coop/welcome_desk_member.html:25
+#: coop/templates/coop/welcome_desk_search.html:18 templates/base.html:136
+#: templates/base.html:140
+#, fuzzy
+#| msgid "Welcome Session"
+msgid "Welcome Desk"
+msgstr "Welcome Desk"
+
+#: coop/templates/coop/welcome_desk_share_owner.html:25
 #, python-format
 msgid "%(name)s  can shop :)"
 msgstr "%(name)s kann einkaufen :)"
 
-#: coop/templates/coop/welcome_desk_member.html:30
+#: coop/templates/coop/welcome_desk_share_owner.html:30
 #, python-format
 msgid ""
 "%(name)s does not have a Tapir account. Contact a member of the management "
@@ -688,18 +582,19 @@
 msgstr ""
 "%(name)s hat kein Tapir-Konto. Kontaktiere eine Person aus dem Vorstand."
 
-#: coop/templates/coop/welcome_desk_member.html:35
+#: coop/templates/coop/welcome_desk_share_owner.html:35
 #, fuzzy, python-format
 #| msgid ""
 #| "%(name)s has a negative shift score.  Contact a member of the management "
 #| "team."
 msgid ""
-"%(name)s has a negative shift score. Contact a member of the management team."
+"%(name)s has a negative shift balance. Contact a member of the management "
+"team."
 msgstr ""
 "%(name)s hat ein negatives Schicht-Score. Kontaktiere eine Person aus dem "
 "Vorstand."
 
-#: coop/templates/coop/welcome_desk_member.html:40
+#: coop/templates/coop/welcome_desk_share_owner.html:40
 #, fuzzy, python-format
 #| msgid ""
 #| "%(name)s does not have a Tapir account. Contact a member of the "
@@ -711,7 +606,7 @@
 "%(name)s ist ein investierendes Mitglied. Um einkaufen zu könne, müssen sie "
 "ein aktiv Mitglied werden. Kontaktiere eine Person aus dem Vorstand."
 
-#: coop/templates/coop/welcome_desk_member.html:46
+#: coop/templates/coop/welcome_desk_share_owner.html:46
 #, python-format
 msgid ""
 "%(name)s is not registered to an ABCD shift yet. Make sure they plan to do "
@@ -719,7 +614,7 @@
 msgstr ""
 "%(name)s is noch zu keiner ABCD Schicht angemeldet. Er/Sie soll es planen."
 
-#: coop/templates/coop/welcome_desk_member.html:51
+#: coop/templates/coop/welcome_desk_share_owner.html:51
 #, python-format
 msgid ""
 "%(name)s has not attended a welcome session yet. Make sure they plan to do "
@@ -728,31 +623,16 @@
 "%(name)s hat an das Willkommenstreffen noch nicht teilgenommen. Er/Sie soll "
 "es planen."
 
-#: coop/templates/coop/welcome_desk_search.html:18 templates/base.html:135
-#: templates/base.html:139
-#, fuzzy
-#| msgid "Welcome Session"
-msgid "Welcome Desk"
-msgstr "Welcome Desk"
-
 #: coop/views/shareowner.py:376
-=======
-#: coop/views/shareowner.py:374
->>>>>>> d8e90c3a
 #: shifts/templates/shifts/shift_calendar_template.html:72
 msgid "Any"
 msgstr "Alle"
 
-<<<<<<< HEAD
 #: coop/views/shareowner.py:381
-=======
-#: coop/views/shareowner.py:379
->>>>>>> d8e90c3a
 #: shifts/templates/shifts/user_shifts_overview_tag.html:107
 msgid "Shift Status"
 msgstr "Schichtstatus"
 
-<<<<<<< HEAD
 #: coop/views/shareowner.py:389
 msgid "Is registered to a slot that requires a qualification"
 msgstr "Ist für eine Schicht eingetragen, die Befähigung erfordert"
@@ -775,25 +655,6 @@
 msgstr "Anzahl gefilterter Mitglieder : "
 
 #: coop/views/shareowner.py:559
-=======
-#: coop/views/shareowner.py:387
-msgid "Is registered to a slot that requires a qualification"
-msgstr "Ist für eine Schicht eingetragen, die Befähigung erfordert"
-
-#: coop/views/shareowner.py:395
-msgid "Has qualification"
-msgstr "Hat Befähigung"
-
-#: coop/views/shareowner.py:403
-msgid "Does not have qualification"
-msgstr "Hat die Befähigung nicht"
-
-#: coop/views/shareowner.py:413
-msgid "ABCD Week"
-msgstr "ABCD-Woche"
-
-#: coop/views/shareowner.py:553
->>>>>>> d8e90c3a
 #, fuzzy
 #| msgctxt "No upcoming shift"
 #| msgid "None"
@@ -988,11 +849,7 @@
 msgid "Update Shift User Data"
 msgstr "Nutzer*innendaten der Schicht aktualisieren"
 
-<<<<<<< HEAD
-#: shifts/templates/shifts/shift_calendar_future.html:6 templates/base.html:111
-=======
 #: shifts/templates/shifts/shift_calendar_future.html:6 templates/base.html:107
->>>>>>> d8e90c3a
 msgid "Shift calendar"
 msgstr "Schicht-Kalender"
 
@@ -1021,11 +878,7 @@
 "Um dich für eine reguläre ABCD-Schicht anzumelden, musst du das "
 "Mitgliederbüro kontaktieren.</p>"
 
-<<<<<<< HEAD
-#: shifts/templates/shifts/shift_calendar_past.html:6 templates/base.html:124
-=======
 #: shifts/templates/shifts/shift_calendar_past.html:6 templates/base.html:125
->>>>>>> d8e90c3a
 #, fuzzy
 #| msgid "Create a shift"
 msgid "Past shifts"
@@ -1318,11 +1171,7 @@
 msgid "Create shift exemption for: "
 msgstr "Erzeuge Schicht-Befreiung für: "
 
-<<<<<<< HEAD
-#: shifts/templates/shifts/shiftexemption_list.html:8 templates/base.html:129
-=======
 #: shifts/templates/shifts/shiftexemption_list.html:8 templates/base.html:130
->>>>>>> d8e90c3a
 msgid "Shift exemptions"
 msgstr "Schicht-Befreiungen"
 
@@ -1547,19 +1396,11 @@
 msgid "Members"
 msgstr "Mitglieder"
 
-<<<<<<< HEAD
-#: templates/base.html:102
-msgid "Matching program"
-msgstr ""
-
-#: templates/base.html:117
-=======
 #: templates/base.html:98
 msgid "Matching program"
 msgstr ""
 
 #: templates/base.html:113
->>>>>>> d8e90c3a
 msgid "ABCD-shifts week-plan"
 msgstr "ABCD-Schicht-Wochenplan"
 
@@ -2551,6 +2392,9 @@
 msgid "Start date must be prior to end date"
 msgstr "Anfangsdatum muss vor Endsdatum sein"
 
+#~ msgid "Current week: "
+#~ msgstr "Aktuelle Woche: "
+
 #~ msgid "Help urgently needed"
 #~ msgstr "Hilfe dringend gebraucht"
 
@@ -2563,12 +2407,6 @@
 #~ msgid "Is valid"
 #~ msgstr "Ist gültig"
 
-<<<<<<< HEAD
-=======
-#~ msgid "Current week: "
-#~ msgstr "Aktuelle Woche: "
-
->>>>>>> d8e90c3a
 #~ msgid "Someone took over the shift your were looking for a stand-in for"
 #~ msgstr "Jemandem hat deine Schicht übernommen"
 
