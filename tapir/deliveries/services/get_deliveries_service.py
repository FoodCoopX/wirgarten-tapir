--- conflicted
+++ resolved
@@ -61,26 +61,8 @@
             cache=cache,
         )
 
-<<<<<<< HEAD
-        if not relevant_subscriptions.exists():
-            if not get_parameter_value(ParameterKeys.SUBSCRIPTION_AUTOMATIC_RENEWAL):
-                return None
-            current_growing_period = get_current_growing_period(delivery_date)
-            relevant_subscriptions = cls.get_relevant_subscriptions(
-                member=member,
-                reference_date=current_growing_period.start_date
-                - datetime.timedelta(days=1),
-                even_week=even_week,
-            )
-            relevant_subscriptions = relevant_subscriptions.filter(
-                cancellation_ts__isnull=True,
-            )
-            if not relevant_subscriptions.exists():
-                return None
-=======
         if len(relevant_subscriptions) == 0:
             return None
->>>>>>> f3bedf53
 
         pickup_location = member.get_pickup_location(delivery_date)
         opening_times = PickupLocationOpeningTime.objects.filter(
