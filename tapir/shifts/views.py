--- conflicted
+++ resolved
@@ -101,7 +101,6 @@
     shift_attendance = ShiftAttendance.objects.get(pk=pk)
     shift_attendance.mark_missed()
 
-<<<<<<< HEAD
     return redirect(shift_attendance.shift)
 
 
@@ -189,7 +188,4 @@
         shift=shift, user=user, state=ShiftAttendance.State.PENDING
     )
 
-    return HttpResponse("Populated user " + str(user_id) + " shifts")
-=======
-    return redirect(shift_attendance.shift)
->>>>>>> 8f63f8ff
+    return HttpResponse("Populated user " + str(user_id) + " shifts")