--- conflicted
+++ resolved
@@ -42,11 +42,7 @@
         ):
             already_registered_member = None
 
-<<<<<<< HEAD
-        picking_mode = get_parameter_value(ParameterKeys.PICKING_MODE)
-=======
-        picking_mode = get_parameter_value(Parameter.PICKING_MODE, cache)
->>>>>>> f3bedf53
+        picking_mode = get_parameter_value(ParameterKeys.PICKING_MODE, cache)
 
         if picking_mode == PICKING_MODE_SHARE:
             return PickupLocationCapacityModeShareChecker.check_for_picking_mode_share(
