from typing import Dict

from django.core.exceptions import ValidationError

from tapir.configuration.parameter import get_parameter_value
from tapir.pickup_locations.models import (
    ProductBasketSizeEquivalence,
    PickupLocationBasketCapacity,
)
from tapir.wirgarten.models import Product, PickupLocation
from tapir.wirgarten.parameter_keys import ParameterKeys


class BasketSizeCapacitiesService:
    @classmethod
    def validate_basket_sizes(cls, basket_sizes_as_string: str):
        try:
            cls.get_basket_sizes(basket_sizes_as_string)
        except Exception as e:
            raise ValidationError(f"Invalid basket sizes value: {e}")

    @classmethod
    def get_basket_sizes(
        cls, basket_sizes_as_string: str | None = None, cache: Dict = None
    ):
        if basket_sizes_as_string is None:
            basket_sizes_as_string = get_parameter_value(
<<<<<<< HEAD
                ParameterKeys.PICKING_BASKET_SIZES
=======
                Parameter.PICKING_BASKET_SIZES, cache
>>>>>>> f3bedf53
            )

        basket_sizes = basket_sizes_as_string.split(";")

        return [size for size in basket_sizes if size.strip() != ""]

    @classmethod
    def get_basket_size_equivalences_for_product(cls, product: Product):
        equivalences = {size_name: 0 for size_name in cls.get_basket_sizes()}
        for equivalence in ProductBasketSizeEquivalence.objects.filter(product=product):
            if equivalence.basket_size_name not in equivalences.keys():
                continue

            equivalences[equivalence.basket_size_name] = equivalence.quantity
        return equivalences

    @classmethod
    def get_basket_size_capacities_for_pickup_location(
        cls, pickup_location: PickupLocation, cache: Dict = None
    ):
        capacities = {
            size_name: None for size_name in cls.get_basket_sizes(cache=cache)
        }
        for equivalence in PickupLocationBasketCapacity.objects.filter(
            pickup_location=pickup_location
        ):
            if equivalence.basket_size_name not in capacities.keys():
                continue

            capacities[equivalence.basket_size_name] = equivalence.capacity
        return capacities<|MERGE_RESOLUTION|>--- conflicted
+++ resolved
@@ -25,11 +25,7 @@
     ):
         if basket_sizes_as_string is None:
             basket_sizes_as_string = get_parameter_value(
-<<<<<<< HEAD
-                ParameterKeys.PICKING_BASKET_SIZES
-=======
-                Parameter.PICKING_BASKET_SIZES, cache
->>>>>>> f3bedf53
+                ParameterKeys.PICKING_BASKET_SIZES, cache
             )
 
         basket_sizes = basket_sizes_as_string.split(";")
